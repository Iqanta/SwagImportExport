<?php

namespace Shopware\Components\SwagImportExport\DbAdapters\Articles;

use Doctrine\DBAL\Connection;
use Enlight_Components_Db_Adapter_Pdo_Mysql as PDOConnection;
use Shopware\Components\SwagImportExport\DataType\ArticleDataType;
use Shopware\Components\SwagImportExport\DbalHelper;
use Shopware\Components\SwagImportExport\Exception\AdapterException;
use Shopware\Components\SwagImportExport\Utils\SnippetsHelper;
use Shopware\Components\SwagImportExport\Validators\Articles\ArticleValidator;
use Shopware\Components\SwagImportExport\DataManagers\Articles\ArticleDataManager;

class ArticleWriter
{
    /**
     * @var PDOConnection $db
     */
    protected $db;


    /**
     * @var DbalHelper $dbalHelper
     */
    private $dbalHelper;

    /**
     * @var Connection $connection
     */
    protected $connection;

    /**
     * @var ArticleValidator
     */
    protected $validator;

    /**
     * @var ArticleDataManager
     */
    protected $dataManager;

    /**
     * initialises the class properties
     */
    public function __construct()
    {
        $this->connection = Shopware()->Models()->getConnection();
        $this->db = Shopware()->Db();
        $this->dbalHelper = new DbalHelper();

        $this->validator = new ArticleValidator();
        $this->dataManager = new ArticleDataManager($this->db, $this->dbalHelper);
    }

    /**
     * @param array $article
     * @param array $defaultValues
     * @return array
     * @throws AdapterException
     */
    public function write($article, $defaultValues)
    {
        $article = $this->validator->prepareInitialData($article);
        $this->validator->checkRequiredFields($article);

        return $this->insertOrUpdateArticle($article, $defaultValues);
    }

    /**
     * @param array $article
     * @param array $defaultValues
     * @return array
     * @throws AdapterException
     */
    protected function insertOrUpdateArticle($article, $defaultValues)
    {
        list($mainDetailId, $articleId, $detailId) = $this->findExistingEntries($article);

        if ($article['processed']) {
            return array($articleId, $detailId, $mainDetailId ?: $detailId);
        }

        $createDetail = $detailId == 0;

        // if detail needs to be created and the (different) mainDetail does not exist: error
        if ($createDetail && !$mainDetailId && $article['mainNumber'] != $article['orderNumber']) {
            $message = SnippetsHelper::getNamespace()
                ->get('adapters/articles/variant_existence', 'Variant with number %s does not exists.');
            throw new AdapterException(sprintf($message, $article['mainNumber']));
        }

        // Set create flag
        $createArticle = false;
        if ($createDetail && $article['mainNumber'] == $article['orderNumber']) {
            $createArticle = true;
            $article = $this->dataManager->setDefaultFieldsForCreate($article, $defaultValues);
            $this->validator->checkRequiredFieldsForCreate($article);
        }

        $article = $this->dataManager->setDefaultFields($article);
        $this->validator->validate($article, ArticleDataType::$mapper);
        $article = $this->dataManager->setArticleData($article, ArticleDataType::$articleFieldsMapping);

        $detail = $article;
        $this->setActiveForArticlesTable($article, $articleId);

        // insert/update article
        $builder = $this->dbalHelper->getQueryBuilderForEntity(
            $article,
            'Shopware\Models\Article\Article',
            $createArticle ? false : $articleId
        );
        $builder->execute();
        if ($createArticle) {
            $articleId = $this->connection->lastInsertId();
        }

<<<<<<< HEAD
        // insert/update detail
        $detail['number'] = $article['orderNumber'];
        $detail['articleId'] = $articleId;
        $detail['kind'] = $mainDetailId == $detailId ? 1 : 2;
        $builder = $this->dbalHelper->getQueryBuilderForEntity($detail, 'Shopware\Models\Article\Detail', $detailId);
=======
        // insert detail
        $article = $this->dataManager->setArticleVariantData($article, ArticleDataType::$articleVariantFieldsMapping);
        $article['articleId'] = $articleId;
        $article['kind'] = $mainDetailId == $detailId ? 1 : 2;

        $builder = $this->dbalHelper->getQueryBuilderForEntity($article, 'Shopware\Models\Article\Detail', $detailId);
>>>>>>> 774b5dde
        $builder->execute();

        if (!$detailId) {
            $detailId = $this->connection->lastInsertId();
        }

        // set reference
        if ($createArticle) {
            $this->db->query('UPDATE s_articles SET main_detail_id = ? WHERE id = ?', array($detailId, $articleId));
        }

        // insert attributes
        $attributes = $this->mapArticleAttributes($article);
        $attributes['articleId'] = $articleId;
        $attributes['articleDetailId'] = $detailId;
        $builder = $this->dbalHelper->getQueryBuilderForEntity(
            $attributes,
            'Shopware\Models\Attribute\Article',
            $createArticle ? false : $this->getAttrId($detailId)
        );
        $builder->execute();

        return array($articleId, $detailId, $mainDetailId ?: $detailId);
    }

    /**
     * @param array $article
     * @return array
     */
    protected function findExistingEntries($article)
    {
        $articleId = null;
        $mainDetailId = null;
        $detailId = null;

        // Try to find an existing main variant
        if ($article['mainNumber']) {
            $result = $this->db->fetchRow(
                'SELECT ad.id, ad.articleID FROM s_articles_details ad WHERE ordernumber = ?',
                $article['mainNumber']
            );
            if (!empty($result)) {
                $mainDetailId = $result['id'];
                $articleId = $result['articleID'];
            }
        }

        // try to find the existing detail
        $result = $this->db->fetchRow(
            'SELECT ad.id, ad.articleID FROM s_articles_details ad WHERE ordernumber = ?',
            array($article['orderNumber'])
        );
        if (!empty($result)) {
            $detailId = $result['id'];
            $articleId = $result['articleID'];
        }

        return array($mainDetailId, $articleId, $detailId);
    }

    /**
     * Returns the value for `active` column needed for `s_articles` table.
     *
     * @param array $article
     * @param int $articleId
     */
    protected function setActiveForArticlesTable(&$article, $articleId)
    {
        // if this product does not exist - continue
        if (!isset($articleId)) {
            return;
        }

        // if active data is missing from the profile tree or is not set in the file - continue
        if (!isset($article['active']) || $article['active'] === '') {
            return;
        }

        // if there is at least one detail which is active, set active column as 1 for s_articles table
        $sql = 'SELECT active
                FROM s_articles_details
                WHERE articleID = ?
                ORDER BY active DESC LIMIT 1';

        $article['active'] = (int) $this->db->fetchOne($sql, $articleId);
    }

    /**
     * @param array $article
     * @return array
     */
    protected function mapArticleAttributes($article)
    {
        $attributes = array();
        foreach ($article as $key => $value) {
            $position = strpos($key, 'attribute');
            if ($position === false || $position !== 0) {
                continue;
            }

            $attrKey = lcfirst(str_replace('attribute', '', $key));
            $attributes[$attrKey] = $value;
        }

        return $attributes;
    }

    /**
     * @param int $detailId
     * @return string|bool
     */
    protected function getAttrId($detailId)
    {
        $sql = "SELECT id FROM s_articles_attributes WHERE articledetailsID = ?";
        $attrId = $this->connection->fetchColumn($sql, array($detailId));

        return $attrId;
    }
}<|MERGE_RESOLUTION|>--- conflicted
+++ resolved
@@ -100,9 +100,6 @@
         $article = $this->dataManager->setDefaultFields($article);
         $this->validator->validate($article, ArticleDataType::$mapper);
         $article = $this->dataManager->setArticleData($article, ArticleDataType::$articleFieldsMapping);
-
-        $detail = $article;
-        $this->setActiveForArticlesTable($article, $articleId);
 
         // insert/update article
         $builder = $this->dbalHelper->getQueryBuilderForEntity(
@@ -115,20 +112,12 @@
             $articleId = $this->connection->lastInsertId();
         }
 
-<<<<<<< HEAD
         // insert/update detail
-        $detail['number'] = $article['orderNumber'];
-        $detail['articleId'] = $articleId;
-        $detail['kind'] = $mainDetailId == $detailId ? 1 : 2;
-        $builder = $this->dbalHelper->getQueryBuilderForEntity($detail, 'Shopware\Models\Article\Detail', $detailId);
-=======
-        // insert detail
         $article = $this->dataManager->setArticleVariantData($article, ArticleDataType::$articleVariantFieldsMapping);
         $article['articleId'] = $articleId;
         $article['kind'] = $mainDetailId == $detailId ? 1 : 2;
 
         $builder = $this->dbalHelper->getQueryBuilderForEntity($article, 'Shopware\Models\Article\Detail', $detailId);
->>>>>>> 774b5dde
         $builder->execute();
 
         if (!$detailId) {
@@ -138,6 +127,12 @@
         // set reference
         if ($createArticle) {
             $this->db->query('UPDATE s_articles SET main_detail_id = ? WHERE id = ?', array($detailId, $articleId));
+        }
+
+        // set value to active column in s_articles table
+        $active = $this->getActiveForArticlesTable($article, $articleId);
+        if ($createArticle === false && $active !== null) {
+            $this->db->query('UPDATE s_articles SET active = ? WHERE id = ?', array($active, $articleId));
         }
 
         // insert attributes
@@ -192,19 +187,15 @@
     /**
      * Returns the value for `active` column needed for `s_articles` table.
      *
-     * @param array $article
      * @param int $articleId
-     */
-    protected function setActiveForArticlesTable(&$article, $articleId)
-    {
-        // if this product does not exist - continue
-        if (!isset($articleId)) {
-            return;
-        }
-
+     * @param array $article
+     * @return int|null
+     */
+    protected function getActiveForArticlesTable($article, $articleId)
+    {
         // if active data is missing from the profile tree or is not set in the file - continue
-        if (!isset($article['active']) || $article['active'] === '') {
-            return;
+        if ($article['active'] === null || $article['active'] === '') {
+            return null;
         }
 
         // if there is at least one detail which is active, set active column as 1 for s_articles table
@@ -213,7 +204,7 @@
                 WHERE articleID = ?
                 ORDER BY active DESC LIMIT 1';
 
-        $article['active'] = (int) $this->db->fetchOne($sql, $articleId);
+        return (int) $this->db->fetchOne($sql, $articleId);
     }
 
     /**
