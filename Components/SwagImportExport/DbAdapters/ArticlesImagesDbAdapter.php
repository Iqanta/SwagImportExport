--- conflicted
+++ resolved
@@ -509,8 +509,28 @@
         throw new \Exception(sprintf($message, $urlArray['scheme']));
     }
 
-<<<<<<< HEAD
-    public function getBuilder($columns, $ids)
+    public function saveMessage($message)
+    {
+        $errorMode = Shopware()->Config()->get('SwagImportExportErrorMode');
+
+        if ($errorMode === false) {
+            throw new \Exception($message);
+        }
+
+        $this->setLogMessages($message);
+    }
+
+    public function getLogMessages()
+    {
+        return $this->logMessages;
+    }
+
+    public function setLogMessages($logMessages)
+    {
+        $this->logMessages[] = $logMessages;
+    }
+
+public function getBuilder($columns, $ids)
     {
         $builder = $this->getManager()->createQueryBuilder();
         $builder->select($columns)
@@ -526,27 +546,6 @@
                 ->setParameter('ids', $ids);
 
         return $builder;
-=======
-    public function saveMessage($message)
-    {
-        $errorMode = Shopware()->Config()->get('SwagImportExportErrorMode');
-
-        if ($errorMode === false) {
-            throw new \Exception($message);
-        }
-
-        $this->setLogMessages($message);
-    }
-
-    public function getLogMessages()
-    {
-        return $this->logMessages;
-    }
-
-    public function setLogMessages($logMessages)
-    {
-        $this->logMessages[] = $logMessages;
->>>>>>> d4a2e320
     }
 
 }