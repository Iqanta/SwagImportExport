<?php

namespace Shopware\Components\SwagImportExport\DbAdapters;

use Shopware\Models\Customer\Customer;
use Shopware\Components\SwagImportExport\Utils\DataHelper;
use Shopware\Components\SwagImportExport\Utils\DbAdapterHelper;
use \Shopware\Components\SwagImportExport\Utils\SnippetsHelper as SnippetsHelper;
use Shopware\Components\SwagImportExport\Exception\AdapterException;

class CustomerDbAdapter implements DataDbAdapter
{

    /**
     * Shopware\Components\Model\ModelManager
     */
    protected $manager;
    protected $repository;
    protected $billingMap;

    /**
     * @var array
     */
    protected $unprocessedData;

    /**
     * @var array
     */
    protected $logMessages;

    public function getDefaultColumns()
    {
        $default = array();

        $default = array_merge($default, $this->getCustomerColumns());
        
        $default = array_merge($default, $this->getBillingColumns());

        $default = array_merge($default, $this->getShippingColumns());
        
        return $default;
    }

    public function getCustomerColumns()
    {
        $columns = array(
            'customer.id as id',
            'customer.hashPassword as password',
            'unhashedPassword',
            'customer.encoderName as encoder',
            'customer.email as email',
            'customer.active as active',
            'customer.accountMode as accountMode',
            'customer.paymentId as paymentID',
            'customer.firstLogin as firstLogin',
            'customer.lastLogin as lastLogin',
            'customer.sessionId as sessionId',
            'customer.newsletter as newsletter',
            'customer.validation as validation',
            'customer.affiliate as affiliate',
            'customer.groupKey as customergroup',
            'customer.paymentPreset as paymentPreset',
            'customer.languageId as language',
            'customer.shopId as subshopID',
            'customer.referer as referer',
            'customer.priceGroupId as priceGroupId',
            'customer.internalComment as internalComment',
            'customer.failedLogins as failedLogins',
            'customer.lockedUntil as lockedUntil',
        );
        
        // Attributes
        $attributes = $this->getAttributesByTableName('s_user_attributes');

        $attributesSelect = '';
        if ($attributes) {
            $prefix = 'attribute';
            $attributesSelect = array();
            foreach ($attributes as $attribute) {
                if ($attribute === 'userID') {
                    continue;
                }
                //underscore to camel case
                //exmaple: underscore_to_camel_case -> underscoreToCamelCase
                $catAttr = preg_replace("/\_(.)/e", "strtoupper('\\1')", $attribute);

                $attributesSelect[] = sprintf('%s.%s as attrCustomer%s', $prefix, $catAttr, ucwords($catAttr));
            }
        }
        
        if ($attributesSelect && !empty($attributesSelect)) {
            $columns = array_merge($columns, $attributesSelect);
        }
        
        return $columns;
    }

    public function getUnprocessedData()
    {
        return $this->unprocessedData;
    }

    public function getBillingColumns()
    {
        $columns = array(
            'billing.company as billingCompany',
            'billing.department as billingDepartment',
            'billing.salutation as billingSalutation',
            'billing.number as customerNumber',
            'billing.firstName as billingFirstname',
            'billing.lastName as billingLastname',
            'billing.street as billingStreet',
            'billing.streetNumber as billingStreetnumber',
            'billing.zipCode as billingZipcode',
            'billing.city as billingCity',
            'billing.phone as billingPhone',
            'billing.fax as billingFax',
            'billing.countryId as billingCountryID',
            'billing.stateId as billingStateID',
            'billing.vatId as ustid',
            'billing.birthday as birthday',
        );
        
        // Attributes
        $attributes = $this->getAttributesByTableName('s_user_billingaddress_attributes');

        $attributesSelect = '';
        if ($attributes) {
            $prefix = 'billingAttribute';
            $attributesSelect = array();
            foreach ($attributes as $attribute) {
                if ($attribute === 'billingID') {
                    continue;
                }
                //underscore to camel case
                //exmaple: underscore_to_camel_case -> underscoreToCamelCase
                $catAttr = preg_replace("/\_(.)/e", "strtoupper('\\1')", $attribute);

                $attributesSelect[] = sprintf('%s.%s as attrBilling%s', $prefix, $catAttr, ucwords($catAttr));
            }
        }
        
        if ($attributesSelect && !empty($attributesSelect)) {
            $columns = array_merge($columns, $attributesSelect);
        }

        return $columns;
    }

    public function getShippingColumns()
    {
        $columns = array(
            'shipping.company as shippingCompany',
            'shipping.department as shippingDepartment',
            'shipping.salutation as shippingSalutation',
            'shipping.firstName as shippingFirstname',
            'shipping.lastName as shippingLastname',
            'shipping.street as shippingStreet',
            'shipping.streetNumber as shippingStreetnumber',
            'shipping.zipCode as shippingZipcode',
            'shipping.city as shippingCity',
            'shipping.countryId as shippingCountryID',
            'shipping.stateId as shippingStateID',
        );
        
        // Attributes
        $attributes = $this->getAttributesByTableName('s_user_shippingaddress_attributes');

        $attributesSelect = '';
        if ($attributes) {
            $prefix = 'shippingAttribute';
            $attributesSelect = array();
            
            foreach ($attributes as $attribute) {
                if ($attribute === 'shippingID') {
                    continue;
                }
                //underscore to camel case
                //exmaple: underscore_to_camel_case -> underscoreToCamelCase
                $catAttr = preg_replace("/\_(.)/e", "strtoupper('\\1')", $attribute);

                $attributesSelect[] = sprintf('%s.%s as attrShipping%s', $prefix, $catAttr, ucwords($catAttr));
            }
        }

        if ($attributesSelect && !empty($attributesSelect)) {
            $columns = array_merge($columns, $attributesSelect);
        }
        
        return $columns;
    }

    public function read($ids, $columns)
    {
        $manager = $this->getManager();
        
        foreach ($columns as $key => $value) {
            if ($value == 'unhashedPassword') {
                unset($columns[$key]);
            }
        }
        
        $builder = $this->getBuilder($columns, $ids);
        $query = $builder->getQuery();

        $query->setHydrationMode(\Doctrine\ORM\AbstractQuery::HYDRATE_ARRAY);

        $paginator = $manager->createPaginator($query);

        $customers = $paginator->getIterator()->getArrayCopy();
        
        $result['default'] = DbAdapterHelper::decodeHtmlEntities($customers);
        
        return $result;
    }

    public function readRecordIds($start, $limit, $filter)
    {
        $manager = $this->getManager();

        $builder = $manager->createQueryBuilder();

        $builder->select('customer.id')
                ->from('\Shopware\Models\Customer\Customer', 'customer');

        $builder->setFirstResult($start)
                ->setMaxResults($limit);

        if (!empty($filter)) {
            $builder->addFilter($filter);
        }

        $records = $builder->getQuery()->getResult();

        $result = array();
        if ($records) {
            foreach ($records as $value) {
                $result[] = $value['id'];
            }
        }
        
        return $result;
    }

    public function write($records)
    {
        $records = Shopware()->Events()->filter(
                'Shopware_Components_SwagImportExport_DbAdapters_CustomerDbAdapter_Write',
                $records,
                array('subject' => $this)
        );

        $manager = $this->getManager();
        $passwordManager = Shopware()->PasswordEncoder();
        $db = Shopware()->Db();

        foreach ($records['default'] as $record) {
            try {

                $customer = null;

                if (isset($record['id']) && !empty($record['id'])){
                    $customer = $this->getRepository()->findOneBy(array('id' => $record['id']));
                }

                if (!$customer){
                    if (!isset($record['email']) && !$record['email']) {
                        $message = SnippetsHelper::getNamespace()
                            ->get('adapters/customer/email_required', 'User email is required field.');
                        throw new AdapterException($message);
                    }

                    $filter = array('email' => $record['email'], 'accountMode' => 0);

                    if (isset($record['subshopID']) && !empty($record['subshopID'])){
                        $filter['shopId'] = $record['subshopID'];
                    }

                    $customer = $this->getRepository()->findBy($filter);

                    //checks for multiple email address
                    if (count($customer) > 1) {
                        $message = SnippetsHelper::getNamespace()
                            ->get('adapters/customer/multiple_email', 'There are existing email address/es with %s. Please provide subshopID');
                        throw new AdapterException(sprintf($message, $record['email']));
                    }

                    $customer = $customer[0];
                }

                if (isset($record['unhashedPassword']) && $record['unhashedPassword']
                    && (!isset($record['password']) || !$record['password'])) {

                    if (!isset($record['encoder']) || !$record['encoder']) {
                        $record['encoder'] = $passwordManager->getDefaultPasswordEncoderName();
                    }

                    $encoder = $passwordManager->getEncoderByName($record['encoder']);

                    $record['password'] = $encoder->encodePassword($record['unhashedPassword']);

                    unset($record['unhashedPassword']);
                }

                if ($customer) {
                    //if password is provided the encoder also must be set
                    if (($record['password'] && !$record['encoder']) || (!$record['password'] && $record['encoder'])){
                        $message = SnippetsHelper::getNamespace()
                            ->get('adapters/customer/password_and_encoder_required', 'Password and encoder must be provided for email %s');
                        throw new AdapterException(sprintf($message, $record['email']));
                    }
                } else {
                    if (!isset($record['password']) && !$record['password']) {
                        $message = SnippetsHelper::getNamespace()
                            ->get('adapters/customer/password_required', 'Password must be provided for email %s');
                        throw new AdapterException(sprintf($message, $record['email']));
                    }

                    if (!isset($record['encoder']) && !$record['encoder']) {
                        $message = SnippetsHelper::getNamespace()
                            ->get('adapters/customer/password_encoder_required', 'Password encoder must be provided for email %s');
                        throw new AdapterException(sprintf($message, $record['email']));
                    }
                }

                if (!$customer) {
                    $customer = new Customer();

                    if (!isset($record['customergroup'])) {
                        /** @var $shop \Shopware\Models\Shop\Shop */
                        $shop = Shopware()->Models()->getRepository('Shopware\Models\Shop\Shop')->getActiveDefault();
                        $defaultGroupKey = $shop->getCustomerGroup()->getKey();
                        $record['customergroup'] = $defaultGroupKey;
                    }
                }

<<<<<<< HEAD
=======
                if (!isset($record['password']) && !$record['password']) {
                    $message = SnippetsHelper::getNamespace()
                        ->get('adapters/customer/password_required', 'Password must be provided for email %s');
                    throw new AdapterException(sprintf($message, $record['email']));
                }

                if (isset($record['password']) && (!isset($record['encoder']) || !$record['encoder'])) {
                    $message = SnippetsHelper::getNamespace()
                        ->get('adapters/customer/password_encoder_required', 'Password encoder must be provided for email %s');
                    throw new AdapterException(sprintf($message, $record['email']));
                }

>>>>>>> e29c2b1d
                if (!isset($record['active']) || $record['active'] === '') {
                    $record['active'] = 1;
                }
                
                if (!isset($record['paymentID']) || $record['paymentID'] === '') {
                    $paymentId = $this->preparePayment($record['subshopID']);
                    $record['paymentID'] = $paymentId;
                }
                
                $customerData = $this->prepareCustomer($record);

                $customerData['billing'] = $this->prepareBilling($record);

                $customerData['shipping'] = $this->prepareShipping($record);

                $customer->fromArray($customerData);

                $violations = $this->getManager()->validate($customer);

                if ($violations->count() > 0) {
                    $message = SnippetsHelper::getNamespace()
                                    ->get('adapters/customer/no_valid_customer_entity', 'No valid user entity for email %s');
                    throw new AdapterException(sprintf($message, $record['email']));
                }

                $manager->persist($customer);
                $manager->flush();

                if (isset($customerData['encoderName']) && $customerData['encoderName']) {
                    $customerId = $customer->getId();

                    $data['encoder'] = lcfirst($customerData['encoderName']);
                    $whereUser = array('id=' . $customerId);
                    $db->update('s_user', $data, $whereUser);
                }

                $manager->clear();
            } catch (AdapterException $e) {
                $message = $e->getMessage();
                $this->saveMessage($message);
            }
        }
    }

    protected function prepareCustomer(&$record)
    {
        if ($this->customerMap === null) {
            $columns = $this->getCustomerColumns();

            foreach ($columns as $column) {

                $map = DataHelper::generateMappingFromColumns($column);
                $this->customerMap[$map[0]] = $map[1];
            }
        }

        $customerData = array();

        $shopId = isset($record['subshopID']) && !empty($record['subshopID']) ? $record['subshopID'] : 1;
        $shop = $this->getManager()->find('Shopware\Models\Shop\Shop', $shopId);

        if(!$shop){
            $message = SnippetsHelper::getNamespace()
                ->get('adapters/shop_not_found', 'Shop with id %s was not found');
            throw new AdapterException(sprintf($message, $shopId));
        }

        $customerData['shop'] = $shop;

        foreach ($record as $key => $value) {
            if (preg_match('/^attrCustomer/', $key)) {
                $newKey = lcfirst(preg_replace('/^attrCustomer/', '', $key));
                $customerData['attribute'][$newKey] = $value;
                unset($record[$key]);
            } else if (isset($this->customerMap[$key])) {
                $customerData[$this->customerMap[$key]] = $value;
                unset($record[$key]);
            }
        }

        if (isset($customerData['groupKey'])) {
            $customerData['group'] = Shopware()->Models()
                    ->getRepository('Shopware\Models\Customer\Group')
                    ->findOneBy(array('key' => $customerData['groupKey']));
            if (!$customerData['group']) {
                $message = SnippetsHelper::getNamespace()
                    ->get('adapters/customerGroup_not_found', 'Customer Group by key %s not found');
                throw new \Exception(sprintf($message, $customerData['groupKey']));
            }
        }

        $customerData['rawPassword'] = $customerData['hashPassword'];
        unset($record['hashPassword']);

        return $customerData;
    }

    protected function prepareBilling(&$record)
    {
        if ($this->billingMap === null) {
            $columns = $this->getBillingColumns();

            foreach ($columns as $column) {

                $map = DataHelper::generateMappingFromColumns($column);
                $this->billingMap[$map[0]] = $map[1];
            }
        }

        $billingData = array();

        foreach ($record as $key => $value) {
            //prepares the attributes
            if (preg_match('/^attrBilling/', $key)) {
                $newKey = lcfirst(preg_replace('/^attrBilling/', '', $key));
                $billingData['attribute'][$newKey] = $value;
                unset($record[$key]);
            } else if (isset($this->billingMap[$key])) {
                $billingData[$this->billingMap[$key]] = $value;
                unset($record[$key]);
            }
        }

        return $billingData;
    }

    protected function prepareShipping(&$record)
    {
        if ($this->shippingMap === null) {
            $columns = $this->getShippingColumns();

            foreach ($columns as $column) {

                $map = DataHelper::generateMappingFromColumns($column);
                $this->shippingMap[$map[0]] = $map[1];
            }
        }

        $shippingData = array();

        foreach ($record as $key => $value) {
            //prepares the attributes
            if (preg_match('/^attrShipping/', $key)) {
                $newKey = lcfirst(preg_replace('/^attrShipping/', '', $key));
                $shippingData['attribute'][$newKey] = $value;
                unset($record[$key]);
            } else if (isset($this->shippingMap[$key])) {
                $shippingData[$this->shippingMap[$key]] = $value;
                unset($record[$key]);
            }
        }

        return $shippingData;
    }
    
    protected function preparePayment($subShopID)
    {
        //on missing shopId return defaultPaymentId
        if (!isset($subShopID) || $subShopID === '') {
            return Shopware()->Config()->get('sDEFAULTPAYMENT');
        }
        
        //get defaultPaymentId for subShiopId = $subShopID
        $defaultPaymentId = $this->getSubShopDefaultPaymentId($subShopID);
        if ($defaultPaymentId) {
            return unserialize($defaultPaymentId['value']);
        }
        
        //get defaultPaymentId for mainShiopId
        $defaultPaymentId = $this->getMainShopDefaultPaymentId($subShopID);
        if ($defaultPaymentId) {
            return unserialize($defaultPaymentId['value']);
        }
        return Shopware()->Config()->get('sDEFAULTPAYMENT');
    }
    
    protected function getSubShopDefaultPaymentId($subShopID)
    {
        $query =  "SELECT value.value
                   FROM s_core_config_elements AS element
                   JOIN s_core_config_values AS value ON value.element_id = element.id
                   WHERE value.shop_id = ?
                         AND element.name = ?";
        
        return Shopware()->Db()->fetchRow($query, array($subShopID, 'defaultpayment'));
    }
    
    protected function getMainShopDefaultPaymentId($subShopID)
    {
        $query =  "SELECT value.value
                   FROM s_core_config_elements AS element
                   JOIN s_core_config_values AS value ON value.element_id = element.id
                   WHERE value.shop_id = (SELECT main_id FROM s_core_shops WHERE id = ?)
                         AND element.name = ?";
        
        return Shopware()->Db()->fetchRow($query, array($subShopID, 'defaultpayment'));
    }

    public function saveMessage($message)
    {
        $errorMode = Shopware()->Config()->get('SwagImportExportErrorMode');

        if ($errorMode === false) {
            throw new \Exception($message);
        }

        $this->setLogMessages($message);
    }

    public function getLogMessages()
    {
        return $this->logMessages;
    }

    public function setLogMessages($logMessages)
    {
        $this->logMessages[] = $logMessages;
    }
    
    /**
     * @return array
     */
    public function getSections()
    {
        return array(
            array('id' => 'default', 'name' => 'default ')
        );
    }
    
    public function getAttributesByTableName($tableName)
    {
        $stmt = Shopware()->Db()->query("SHOW COLUMNS FROM $tableName");
        $columns = $stmt->fetchAll();

        $columnNames = array();
        foreach ($columns as $column) {
            if ($column['Field'] !== 'id') {
                $columnNames[] = $column['Field'];
            }
        }

        return $columnNames;
    }

    /**
     * @param string $section
     * @return mix
     */
    public function getColumns($section)
    {
        $method = 'get' . ucfirst($section) . 'Columns';
        
        if (method_exists($this, $method)) {
            return $this->{$method}();
        }

        return false;
    }

    /**
     * Returns category repository
     * 
     * @return Shopware\Models\Customer\Customer
     */
    public function getRepository()
    {
        if ($this->repository === null) {
            $this->repository = $this->getManager()->getRepository('Shopware\Models\Customer\Customer');
        }
        return $this->repository;
    }

    /**
     * Returns entity manager
     * 
     * @return Shopware\Components\Model\ModelManager
     */
    public function getManager()
    {
        if ($this->manager === null) {
            $this->manager = Shopware()->Models();
        }

        return $this->manager;
    }

    public function getBuilder($columns, $ids)
    {
        $builder = $this->getManager()->createQueryBuilder();
        $builder->select($columns)
                ->from('\Shopware\Models\Customer\Customer', 'customer')
                ->join('customer.billing', 'billing')
                ->leftJoin('customer.shipping', 'shipping')
                ->leftJoin('customer.orders', 'orders', 'WITH', 'orders.status <> -1 AND orders.status <> 4')
                ->leftJoin('billing.attribute', 'billingAttribute')
                ->leftJoin('shipping.attribute', 'shippingAttribute')
                ->leftJoin('customer.attribute', 'attribute')
                ->groupBy('customer.id')
                ->where('customer.id IN (:ids)')
                ->setParameter('ids', $ids);

        return $builder;
    }

}<|MERGE_RESOLUTION|>--- conflicted
+++ resolved
@@ -334,21 +334,6 @@
                     }
                 }
 
-<<<<<<< HEAD
-=======
-                if (!isset($record['password']) && !$record['password']) {
-                    $message = SnippetsHelper::getNamespace()
-                        ->get('adapters/customer/password_required', 'Password must be provided for email %s');
-                    throw new AdapterException(sprintf($message, $record['email']));
-                }
-
-                if (isset($record['password']) && (!isset($record['encoder']) || !$record['encoder'])) {
-                    $message = SnippetsHelper::getNamespace()
-                        ->get('adapters/customer/password_encoder_required', 'Password encoder must be provided for email %s');
-                    throw new AdapterException(sprintf($message, $record['email']));
-                }
-
->>>>>>> e29c2b1d
                 if (!isset($record['active']) || $record['active'] === '') {
                     $record['active'] = 1;
                 }
