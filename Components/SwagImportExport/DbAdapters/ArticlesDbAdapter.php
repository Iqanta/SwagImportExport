<?php

namespace Shopware\Components\SwagImportExport\DbAdapters;

use Doctrine\Common\Collections\ArrayCollection;
use Shopware\Components\SwagImportExport\DbAdapters\Articles\ArticleWriter;
use Shopware\Components\SwagImportExport\DbAdapters\Articles\CategoryWriter;
use Shopware\Components\SwagImportExport\DbAdapters\Articles\ConfiguratorWriter;
use Shopware\Components\SwagImportExport\DbAdapters\Articles\PriceWriter;
use Shopware\Components\SwagImportExport\DbAdapters\Articles\RelationWriter;
use Shopware\Components\SwagImportExport\DbAdapters\Articles\Write;
use Shopware\Models\Article\Article as ArticleModel;
use Shopware\Models\Article\Detail as DetailModel;
use Shopware\Models\Article\Price as Price;
use Shopware\Models\Article\Image as Image;
use Shopware\Models\Customer\Group as CustomerGroup;
use Shopware\Models\Article\Configurator;
use Shopware\Models\Media\Media as MediaModel;
use Shopware\Components\SwagImportExport\Exception\AdapterException;
use Shopware\Components\SwagImportExport\Utils\DataHelper as DataHelper;
use Shopware\Components\SwagImportExport\Utils\DbAdapterHelper;
use \Shopware\Components\SwagImportExport\Utils\SnippetsHelper as SnippetsHelper;
use Shopware\Models\Property;

class ArticlesDbAdapter implements DataDbAdapter
{

    /**
     * Shopware\Components\Model\ModelManager
     */
    protected $manager;

    protected $db;

    /**
     * Shopware\Models\Article\Article
     */
    protected $repository;
    protected $variantRepository;
    protected $priceRepository;
    protected $groupRepository;

    //configurator
    protected $configGroupRepository;
    protected $configOptionRepository;

    protected $propertyGroupRepository;
    protected $propertyOptionRepository;
    protected $propertyValueRepository;

    //mappers
    protected $articleVariantMap;
    protected $variantMap;

    /**
     * @var array
     */
    protected $categoryIdCollection;

    /**
     * @var array
     */
    protected $unprocessedData;

    /**
     * @var array
     */
    protected $logMessages;

    /**
     * @var array
     */
    protected $tempData;

    public function readRecordIds($start, $limit, $filter)
    {
        $manager = $this->getManager();

        $builder = $manager->createQueryBuilder();

        $builder->select('detail.id');

        $builder->from('Shopware\Models\Article\Detail', 'detail')
            ->orderBy('detail.articleId', 'ASC')
            ->orderBy('detail.kind', 'ASC');

        if ($filter['variants']) {
            $builder->andWhere('detail.kind <> 3');
        } else {
            $builder->andWhere('detail.kind = 1');
        }

        if ($filter['categories']) {
            $category = $this->getManager()->find('Shopware\Models\Category\Category', $filter['categories'][0]);

            $this->collectCategoryIds($category);
            $categories = $this->getCategoryIdCollection();

            $categoriesBuilder = $manager->createQueryBuilder();
            $categoriesBuilder->select('article.id')
                ->from('Shopware\Models\Article\Article', 'article')
                ->leftjoin('article.categories', 'categories')
                ->where('categories.id IN (:cids)')
                ->setParameter('cids', $categories)
                ->groupBy('article.id');

            $articleIds = array_map(function($item) {
                return $item['id'];
            }, $categoriesBuilder->getQuery()->getResult());

            $builder->join('detail.article', 'article')
                ->andWhere('article.id IN (:ids)')
                ->setParameter('ids', $articleIds);
        }

        $builder->setFirstResult($start)
            ->setMaxResults($limit);

        $records = $builder->getQuery()->getResult();

        $result = array();
        if ($records) {
            foreach ($records as $value) {
                $result[] = $value['id'];
            }
        }

        return $result;
    }

    public function read($ids, $columns)
    {
        if (!$ids && empty($ids)) {
            $message = SnippetsHelper::getNamespace()
                ->get('adapters/articles_no_ids', 'Can not read articles without ids.');
            throw new \Exception($message);
        }

        if (!$columns && empty($columns)) {
            $message = SnippetsHelper::getNamespace()
                ->get('adapters/articles_no_column_names', 'Can not read articles without column names.');
            throw new \Exception($message);
        }


        //articles
        $articleBuilder = $this->getArticleBuilder($columns['article'], $ids);

        $articles = $articleBuilder->getQuery()->getResult();

        $result['article'] = DbAdapterHelper::decodeHtmlEntities($articles);

        //prices
        $columns['price'] = array_merge(
            $columns['price'], array('customerGroup.taxInput as taxInput', 'articleTax.tax as tax')
        );

        $priceBuilder = $this->getPriceBuilder($columns['price'], $ids);

        $result['price'] = $priceBuilder->getQuery()->getResult();

        foreach ($result['price'] as &$record) {
            if ($record['taxInput']) {
                $record['price'] = round($record['price'] * (100 + $record['tax']) / 100, 2);
                $record['pseudoPrice'] = round($record['pseudoPrice'] * (100 + $record['tax']) / 100, 2);
            } else {
                $record['price'] = round($record['price'], 2);
                $record['pseudoPrice'] = round($record['pseudoPrice'], 2);
            }

            if ($record['basePrice']) {
                $record['basePrice'] = round($record['basePrice'], 2);
            }

            if (!$record['inStock']) {
                $record['inStock'] = '0';
            }
        }

        //images
        $imageBuilder = $this->getImageBuilder($columns['image'], $ids);
        $result['image'] = $imageBuilder->getQuery()->getResult();

        //filter values
        $propertyValuesBuilder = $this->getPropertyValueBuilder($columns['propertyValues'], $ids);
        $result['propertyValue'] = $propertyValuesBuilder->getQuery()->getResult();

        //configurator
        $configBuilder = $this->getConfiguratorBuilder($columns['configurator'], $ids);
        $result['configurator'] = $configBuilder->getQuery()->getResult();

        //similar
        $similarsBuilder = $this->getSimilarBuilder($columns['similar'], $ids);
        $result['similar'] = $similarsBuilder->getQuery()->getResult();

        //accessories
        $accessoryBuilder = $this->getAccessoryBuilder($columns['accessory'], $ids);
        $result['accessory'] = $accessoryBuilder->getQuery()->getResult();

        //categories
        $aritcleIds = $this->getManager()->createQueryBuilder()
            ->select('article.id')
            ->from('Shopware\Models\Article\Detail', 'variant')
            ->join('variant.article', 'article')
            ->where('variant.id IN (:ids)')
            ->setParameter('ids', $ids)
            ->groupBy('article.id');

        $mappedArticleIds = array_map(function($item) {
            return $item['id'];
        }, $aritcleIds->getQuery()->getResult());

        $categoryBuilder = $this->getCategoryBuilder($columns['category'], $mappedArticleIds);

        $result['category'] = $categoryBuilder->getQuery()->getResult();

        $result['translation'] = $this->prepareTranslationExport($ids);

        return $result;
    }

    public function prepareTranslationExport($ids)
    {
        //translations
        $translationVariantColumns = 'article.id as articleId, variant.id as variantId, variant.kind, ct.objectdata, ct.objectlanguage as languageId';
        $articleDetailIds = implode(',', $ids);

        $sql = "SELECT $translationVariantColumns FROM `s_articles_details` AS variant

                LEFT JOIN s_articles AS article
                ON article.id = variant.articleID

                LEFT JOIN s_core_translations AS ct
                ON variant.id = ct.objectkey AND objecttype = 'variant'

                WHERE variant.id IN ($articleDetailIds)
                ORDER BY languageId ASC
                ";

        $translations = $this->getDb()->query($sql)->fetchAll();

        $shops = $this->getShops();

        //removes default language
        unset($shops[0]);

        if (!empty($translations)) {

            $translationFields = array(
                "txtArtikel" => "name",
                "txtzusatztxt" => "additionalText",
                "metaTitle" => "metaTitle",
                "txtshortdescription" => "description",
                "txtlangbeschreibung" => "descriptionLong",
                "txtkeywords" => "keywords",
                "txtpackunit" => "packUnit"
            );

            //attributes
            $attributes =  $this->getTranslationAttr();

            if ($attributes){
                foreach ($attributes as $attr){
                    $translationFields[$attr['name']] = $attr['name'];
                }
            }

            $rows = array();
            foreach ($translations as $index => $record) {
                $articleId = $record['articleId'];
                $variantId = $record['variantId'];
                $languageId = $record['languageId'];
                $kind = $record['kind'];
                $rows[$variantId]['helper']['articleId'] = $articleId;
                $rows[$variantId]['helper']['variantKind'] = $kind;
                $rows[$variantId][$languageId]['articleId'] = $articleId;
                $rows[$variantId][$languageId]['variantId'] = $variantId;
                $rows[$variantId][$languageId]['languageId'] = $languageId;
                $rows[$variantId][$languageId]['variantKind'] = $kind;

                $objectdata = unserialize($record['objectdata']);

                if (!empty($objectdata)) {
                    foreach ($objectdata as $key => $value) {
                        if (isset($translationFields[$key])) {
                            $rows[$variantId][$languageId][$translationFields[$key]] = $value;
                        }
                    }
                }
            }
        }

        $result = array();

        foreach ($rows as $vId => $row) {
            $count = count($row) -1;
            if (count($shops) !== $count) {
                foreach ($shops as $shop) {
                    $shopId = $shop->getId();
                    if (isset($row[$shopId])) {
                        $result[] = $row[$shopId];
                    } else {
                        $result[] = array(
                            'articleId' => $row['helper']['articleId'],
                            'variantId' => $vId,
                            'languageId' => (string) $shopId,
                            'variantKind' => $row['helper']['variantKind'],
                        );
                        $index = count($result) - 1;
                        foreach($translationFields as $field){
                            $result[$index][$field] = '';
                        }
                    }
                }
            } else {
                unset($row['helper']);
                foreach ($row as $value) {
                    $result[] = $value;
                }
            }
        }

        $translationArticleColumns = 'article.id as articleId, ct.objectdata, ct.objectlanguage as languageId';

        $sql = "SELECT $translationArticleColumns FROM `s_articles_details` AS variant

                INNER JOIN s_articles AS article
                ON article.id = variant.articleID

                LEFT JOIN s_core_translations AS ct
                ON variant.id = ct.objectkey

                WHERE variant.id IN ($articleDetailIds) AND objecttype = 'article'
                GROUP BY ct.id
                ";
        $articles = $this->getDb()->query($sql)->fetchAll();


        foreach ($result as $index => $translation){
            foreach($articles as $article){
                //the translation for the main variant is coming
                //from article translations
                if ($translation['variantKind'] == 1
                    && $translation['articleId'] === $article['articleId']
                    && $translation['languageId'] === $article['languageId']){

                    $serializeData = unserialize($article['objectdata']);
                    foreach($translationFields as $key => $field){
                        $result[$index][$field] = $serializeData[$key];
                    }
                } else if($translation['articleId'] === $article['articleId'] && $translation['languageId'] === $article['languageId']){
                    $data = unserialize($article['objectdata']);
                    $result[$index]['name'] = $data['txtArtikel'];
                    $result[$index]['description'] = $data['txtshortdescription'];
                    $result[$index]['descriptionLong'] = $data['txtlangbeschreibung'];
                    $result[$index]['metaTitle'] = $data['metaTitle'];
                    $result[$index]['keywords'] = $data['txtkeywords'];
                }
            }
        }

        return $result;
    }

    public function getShops()
    {
        $shops = Shopware()->Models()->getRepository('Shopware\Models\Shop\Shop')->findAll();

        return $shops;
    }

    /**
     * Returns default columns
     * @return array
     */
    public function getDefaultColumns()
    {
        $otherColumns = array(
            'variantsUnit.unit as unit',
            'articleEsd.file as esd',
        );

        $columns['article'] = array_merge(
            $this->getArticleColumns(), $otherColumns
        );

        $columns['price'] = $this->getPriceColumns();
        $columns['image'] = $this->getImageColumns();
        $columns['propertyValues'] = $this->getPropertyValueColumns();
        $columns['similar'] = $this->getSimilarColumns();
        $columns['accessory'] = $this->getAccessoryColumns();
        $columns['configurator'] = $this->getConfiguratorColumns();
        $columns['category'] = $this->getCategoryColumns();
        $columns['translation'] = $this->getTranslationColumns();

        return $columns;
    }

    private function run($records)
    {
        Shopware()->Models()->getConnection()->beginTransaction();

        try {
            $this->performImport($records);
            Shopware()->Models()->getConnection()->commit();
        } catch(\Exception $e) {
            Shopware()->Models()->getConnection()->rollBack();
            throw $e;
        }
    }

    private function performImport($records)
    {
        $start = microtime(true);
        $articleWriter = new ArticleWriter();
        $pricesWriter = new PriceWriter();
        $categoryWriter = new CategoryWriter();
        $configuratorWriter = new ConfiguratorWriter();
        $relationWriter = new RelationWriter($this);

        foreach ($records['article'] as $index => $article) {
            try {
                $processedFlag = isset($article['processed']) && $article['processed'] == 1 ? true : false;
                if (!$processedFlag) {

                    list($articleId, $articleDetailId, $mainDetailId) = $articleWriter->write($article);

                    $pricesWriter->write(
                        $articleId,
                        $articleDetailId,
                        array_filter(
                            $records['price'],
                            function ($price) use ($index) {
                                return $price['parentIndexElement'] == $index;
                            }
                        )
                    );

                    $categoryWriter->write(
                        $articleId,
                        array_filter(
                            $records['category'],
                            function ($category) use ($index) {
                                return $category['parentIndexElement'] == $index && $category['categoryId'];
                            }
                        )
                    );

<<<<<<< HEAD
                    $configuratorWriter->write(
                        $articleId,
                        $articleDetailId,
                        array_filter(
                            $records['configurator'],
                            function ($configurator) use ($index) {
                                return $configurator['parentIndexElement'] == $index;
                            }
                        )
                    );
                }
=======
            $configuratorWriter->write(
                $articleId,
                $articleDetailId,
                $mainDetailId,
                array_filter(
                    $records['configurator'],
                    function ($configurator) use ($index) {
                        return $configurator['parentIndexElement'] == $index;
                    }
                )
            );
>>>>>>> cc0ebf52

                $relationWriter->write(
                    $articleId,
                    $article['mainNumber'],
                    array_filter(
                        $records['accessory'],
                        function ($accessory) use ($index) {
                            return $accessory['parentIndexElement'] == $index;
                        }
                    ),
                    'accessory',
                    $processedFlag
                );

                $relationWriter->write(
                    $articleId,
                    $article['mainNumber'],
                    array_filter(
                        $records['similar'],
                        function ($similar) use ($index) {
                            return $similar['parentIndexElement'] == $index;
                        }
                    ),
                    'similar',
                    $processedFlag
                );
            } catch (AdapterException $e) {
                $message = $e->getMessage();
                $this->saveMessage($message);
            }
        }

        $end = microtime(true);
        error_log(print_r($end - $start, true)."\n", 3, Shopware()->DocPath().'/error.log');
    }

    /**
     * Writes articles into the database
     *
     * @param array $records
     * @throws \Exception
     * @throws AdapterException
     */
    public function write($records)
    {
        error_log(print_r($records, true) . "\n", 3, Shopware()->DocPath() . '/../error.log');

        //articles
        if (empty($records['article'])) {
            $message = SnippetsHelper::getNamespace()->get(
                'adapters/articles/no_records',
                'No article records were found.'
            );
            throw new \Exception($message);
        }

        $records = Shopware()->Events()->filter(
            'Shopware_Components_SwagImportExport_DbAdapters_ArticlesDbAdapter_Write',
            $records,
            array('subject' => $this)
        );

        $this->run($records);

        return;

        //articles
        if (empty($records['article'])) {
            $message = SnippetsHelper::getNamespace()
                ->get('adapters/articles/no_records', 'No article records were found.');
            throw new \Exception($message);
        }

        $records = Shopware()->Events()->filter(
            'Shopware_Components_SwagImportExport_DbAdapters_ArticlesDbAdapter_Write',
            $records,
            array('subject' => $this)
        );

        foreach ($records['article'] as $index => $record) {

            try {
                unset($articleModel);
                unset($variantModel);
                unset($updateFlag);

                if (!isset($record['orderNumber']) && empty($record['orderNumber'])) {
                    $message = SnippetsHelper::getNamespace()
                        ->get('adapters/ordernumber_required', 'Order number is required.');
                    throw new AdapterException($message);
                }

                $variantModel = $this->getVariantRepository()->findOneBy(array('number' => $record['orderNumber']));

                if ($variantModel) {
                    $articleModel = $variantModel->getArticle();
                } else if (isset($record['mainNumber']) && !empty($record['mainNumber']) && $record['mainNumber'] !== $record['orderNumber']) {
                    $mainVariant = $this->getVariantRepository()->findOneBy(array('number' => $record['mainNumber']));

                    if (!$mainVariant) {
                        $message = SnippetsHelper::getNamespace()
                            ->get('adapters/articles/variant_existence', 'Variant with number %s does not exists.');
                        throw new AdapterException(sprintf($message, $record['mainNumber']));
                    }
                    $articleModel = $mainVariant->getArticle();
                } else if (isset($record['mainNumber']) && empty($record['mainNumber'])) {
                    $record['mainNumber'] = $record['orderNumber'];
                }

                if (!$articleModel) {
                    //creates artitcle and main variant
                    $articleModel = new ArticleModel();

                    $articleData = $this->prerpareArticle($record, $articleModel);

                    $mainDetailData = $this->prepareMainDetail($record, $articleData, $articleModel);

                    $articleModel->setMainDetail($mainDetailData);

                    $variantModel = $articleModel->getMainDetail();

                    $prices = $this->preparePrices($records['price'], $index, $variantModel, $articleModel, $articleData['tax']);
                    $variantModel->setPrices($prices);

                    $articleData['similar'] = $this->prepareSimilars($records['similar'], $index, $articleModel);
                    $articleData['related'] = $this->prepareAccessories($records['accessory'], $index, $articleModel);
                    $articleData['categories'] = $this->prepareCategories($records['category'], $index, $articleModel);
                    $articleData['images'] = $this->prepareImages($records['image'], $index, $articleModel);
                    $articleData['configuratorSet'] = $this->prepareArticleConfigurators($records['configurator'], $index, $articleModel);

                    $propertyValue = $this->preparePropertyValues($records['propertyValue'], $index, $articleModel);
                    if ($propertyValue) {
                        $articleData['propertyGroup'] = $propertyValue['group'];
                        $articleData['propertyValues'] = $propertyValue['values'];
                    }

                    //sets article_active from article_details_active
                    $articleData['active'] = $variantModel->getActive();

                    $articleModel->fromArray($articleData);

                    $violations = $this->getManager()->validate($articleModel);

                    if ($violations->count() > 0) {
                        $message = SnippetsHelper::getNamespace()
                            ->get('adapters/articles/no_valid_article_entity', 'No valid detail entity for article %s');
                        throw new AdapterException(sprintf($message, $variantModel->getNumber()));
                    }

                    $this->getManager()->persist($articleModel);
                } else {

                    if ($variantModel) {
                        $updateFlag = true;
                    }

                    $processedFlag = isset($record['processed']) && $record['processed'] == 1 ? true : false;

                    //if it is main variant
                    //updates the also the article
                    if ($record['mainNumber'] === $record['orderNumber'] || $updateFlag) {
                        $articleData = $this->prerpareArticle($record, $articleModel);

                        $similar = $this->prepareSimilars($records['similar'], $index, $articleModel, $processedFlag);
                        if ($similar) {
                            $articleData['similar'] = $similar;
                        }

                        $accessories = $this->prepareAccessories($records['accessory'], $index, $articleModel, $processedFlag);
                        if ($accessories) {
                            $articleData['related'] = $accessories;
                        }

                        $categories = $this->prepareCategories($records['category'], $index, $articleModel);
                        if ($categories) {
                            $articleData['categories'] = $categories;
                        }

                        $images = $this->prepareImages($records['image'], $index, $articleModel);
                        if ($images) {
                            $articleData['images'] = $images;
                        }

                        $propertyValue = $this->preparePropertyValues($records['propertyValue'], $index, $articleModel);
                        if ($propertyValue) {
                            $articleData['propertyGroup'] = $propertyValue['group'];
                            $articleData['propertyValues'] = $propertyValue['values'];
                        }

                        $articleData['active'] = $variantModel->getActive();

                        $articleModel->fromArray($articleData);
                    }

                    //Variants
                    $variantModel = $this->prerpareVariant($record, $articleModel, $variantModel);

                    if ($record['mainNumber'] || $updateFlag) {
                        $configuratorOptions = $this->prepareVariantConfigurators($records['configurator'], $index, $articleModel);
                        if ($configuratorOptions) {
                            $variantModel->setConfiguratorOptions($configuratorOptions);
                        }
                    }

                    $prices = $this->preparePrices($records['price'], $index, $variantModel, $articleModel, $articleModel->getTax(), $updateFlag);
                    if ($prices) {
                        $variantModel->setPrices($prices);
                    }

                    $violations = $this->getManager()->validate($variantModel);

                    if ($violations->count() > 0) {
                        $message = SnippetsHelper::getNamespace()
                            ->get('adapters/articles/no_valid_detail_entity', 'No valid detail entity for article %s');
                        throw new AdapterException(sprintf($message, $variantModel->getNumber()));
                    }

                    $this->getManager()->persist($variantModel);
                }

                $this->getManager()->flush();

                $articleTranslationData = array(
                    'articleId' => $articleModel->getId(),
                    'variantId' => $variantModel->getId(),
                    'kind' => $variantModel->getKind()
                );

                $this->getManager()->clear();

                $this->writeTranslations($records['translation'], $index, $articleTranslationData);

            } catch (AdapterException $e) {
                $message = $e->getMessage();
                $this->saveMessage($message);
            }
        }
    }

    /**
     * @param $translations
     * @param $translationIndex
     * @param $articleData
     * @throws \Shopware\Components\SwagImportExport\Exception\AdapterException
     */
    public function writeTranslations($translations, $translationIndex, $articleData)
    {
        if ($translations == null) {
            return;
        }

        $whiteList = array(
            'name',
            'description',
            'descriptionLong',
            'metaTitle',
            'keywords',
        );

        $variantWhiteList = array(
            'additionalText',
            'packUnit',
        );

        $whiteList = array_merge($whiteList, $variantWhiteList);

        //attributes
        $attributes =  $this->getTranslationAttr();

        if ($attributes){
            foreach ($attributes as $attr){
                $whiteList[] = $attr['name'];
                $variantWhiteList[] = $attr['name'];
            }
        }

        $translationWriter = new \Shopware_Components_Translation();

        foreach ($translations as $i => $translation) {
            if ($translation['parentIndexElement'] === $translationIndex) {

                if (!isset($translation['languageId']) || empty($translation['languageId'])){
                    continue;
                }

                $shop = $this->getManager()->find('Shopware\Models\Shop\Shop', $translation['languageId']);
                if (!$shop) {
                    $message = SnippetsHelper::getNamespace()
                        ->get('adapters/articles/no_shop_id', 'Shop by id %s not found');
                    throw new AdapterException(sprintf($message, $translation['languageId']));
                }

                if ($articleData['kind'] === 1){
                    $data = array_intersect_key($translation, array_flip($whiteList));
                    $translationWriter->write($shop->getId(), 'article', $articleData['articleId'], $data);
                } else {
                    $data = array_intersect_key($translation, array_flip($variantWhiteList));

                    //checks for empty translations
                    if (!empty($data)){
                        foreach($data as $index => $rows){
                            //removes empty rows
                            if(empty($rows)){
                                unset($data[$index]);
                            }
                        }
                    }

                    //saves if there is available data
                    if (!empty($data)){
                        $translationWriter->write($shop->getId(), 'variant', $articleData['variantId'], $data);
                    }
                }

            }
        }
    }

    public function getShop($id)
    {
        $shop = $this->getManager()->find('Shopware\Models\Shop\Shop', $id);
        if (!$shop) {
            $message = SnippetsHelper::getNamespace()
                ->get('adapters/articles/no_shop_id', 'Shop by id %s not found');
            throw new AdapterException(sprintf($message, $id));
        }

        return $shop;
    }

    public function getSections()
    {
        return array(
            array('id' => 'article', 'name' => 'article'),
            array('id' => 'price', 'name' => 'price'),
            array('id' => 'image', 'name' => 'image'),
            array('id' => 'propertyValue', 'name' => 'propertyValue'),
            array('id' => 'similar', 'name' => 'similar'),
            array('id' => 'accessory', 'name' => 'accessory'),
            array('id' => 'configurator', 'name' => 'configurator'),
            array('id' => 'category', 'name' => 'category'),
            array('id' => 'translation', 'name' => 'translation')
        );
    }

    public function prerpareArticle(&$data, $article)
    {
        $articleData = array();

        //check if a tax id is passed and load the tax model or set the tax parameter to null.
        if (!empty($data['taxId'])) {
            $articleData['tax'] = $this->getManager()->find('Shopware\Models\Tax\Tax', $data['taxId']);

            if (empty($data['tax'])) {
                $message = SnippetsHelper::getNamespace()
                    ->get('adapters/articles/no_tax_id', 'Tax by id %s not found for article %s');
                throw new AdapterException(sprintf($message, $data['taxId'], $data['orderNumber']));
            }
        } elseif (!empty($data['tax'])) {
            $tax = $this->getManager()->getRepository('Shopware\Models\Tax\Tax')->findOneBy(array('tax' => $data['tax']));
            if (!$tax) {
                $message = SnippetsHelper::getNamespace()
                    ->get('adapters/articles/no_tax_found', 'Tax by taxrate %s not found for article %s');
                throw new AdapterException(sprintf($message, $data['tax'], $data['orderNumber']));
            }
            $articleData['tax'] = $tax;
        } else {
            if (!$article->getTax()) {
                $message = SnippetsHelper::getNamespace()
                    ->get('adapters/articles/no_tax_provided', 'Tax not provided for article %s');
                throw new AdapterException(sprintf($message, $data['orderNumber']));
            }
        }
        unset($data['tax']);

        //check if a supplier id is passed and load the supplier model or set the supplier parameter to null.
        if (!empty($data['supplierId'])) {
            $articleData['supplier'] = $this->getManager()->find('Shopware\Models\Article\Supplier', $data['supplierId']);
            if (empty($articleData['supplier'])) {
                $message = SnippetsHelper::getNamespace()
                    ->get('adapters/articles/supplier_not_found', 'Supplier by id %s not found for article %s');
                throw new AdapterException(sprintf($message, $data['supplierId'], $data['orderNumber']));
            }
        } elseif (!empty($data['supplierName'])) {
            $supplier = $this->getManager()->getRepository('Shopware\Models\Article\Supplier')->findOneBy(array('name' => $data['supplierName']));
            if (!$supplier) {
                $supplier = new \Shopware\Models\Article\Supplier();
                $supplier->setName($data['supplierName']);
            }
            $articleData['supplier'] = $supplier;
        } else {
            if (!$article->getSupplier()) {
                $message = SnippetsHelper::getNamespace()
                    ->get('adapters/articles/supplier_not_provided', 'Supplier not provided for article %s');
                throw new AdapterException(sprintf($message, $data['orderNumber']));
            }
        }
        unset($data['supplierName']);

        //check if a priceGroup id is passed and load the priceGroup model or set the priceGroup parameter to null.
        if (isset($data['priceGroupId'])) {
            if (empty($data['priceGroupId'])) {
                $articleData['priceGroupId'] = null;
            } else {
                $articleData['priceGroup'] = $this->getManager()->find('Shopware\Models\Price\Group', $data['priceGroupId']);
                if (empty($articleData['priceGroup'])) {
                    $message = SnippetsHelper::getNamespace()
                        ->get('adapters/articles/pricegroup_not_found', 'Pricegroup by id %s not found for article %s');
                    throw new AdapterException(sprintf($message, $data['priceGroupId'], $data['orderNumber']));
                }
            }
            unset($data['priceGroup']);
        }

        //check if a propertyGroup is passed and load the propertyGroup model or set the propertyGroup parameter to null.
        if (isset($data['propertyGroupId'])) {
            if (empty($data['propertyGroupId'])) {
                $articleData['propertyGroup'] = null;
            } else {
                $articleData['propertyGroup'] = $this->getManager()->find('\Shopware\Models\Property\Group', $data['filterGroupId']);

                if (empty($articleData['propertyGroup'])) {
                    $message = SnippetsHelper::getNamespace()
                        ->get('adapters/articles/propertyGroup_not_found', 'PropertyGroup by id %s not found for article %s');
                    throw new AdapterException(sprintf($message, $data['filterGroupId'], $data['orderNumber']));
                }
            }
            unset($data['propertyGroupId']);
        }

        $articleMap = $this->getMap('articleVariant');

        //fixes date time mappings
        $articleMap['date'] = 'added';
        $articleMap['changeTime'] = 'changed';

        foreach ($data as $key => $value) {
            if (isset($articleMap[$key])) {
                $articleData[$articleMap[$key]] = $value;
                unset($data[$key]);
            }
        }

        return $articleData;
    }

    /**
     * @param array $data
     * @param array $articleData
     * @param ArticleModel $article
     * @return array
     */
    public function prepareMainDetail($data, $articleData, ArticleModel $article)
    {
        $variantData = array();
        $variantsMap = $this->getMap('variant');

        //fixes date time mapping
        $variantsMap['releaseDate'] = 'releaseDate';

        if ($articleData['active']) {
            $variantData['active'] = 1;
        }

        foreach ($data as $key => $value) {
            if (preg_match('/^attribute/', $key)) {
                $newKey = lcfirst(preg_replace('/^attribute/', '', $key));
                $variantData['attribute'][$newKey] = $value;
                unset($data[$key]);
            } else if(isset($variantsMap[$key])) {
                $variantData[$variantsMap[$key]] = $value;
            }
        }

        $variantData['attribute']['article'] = $article;

        $variantData['article'] = $articleData;

        return $variantData;
    }

    public function prerpareVariant(&$data, ArticleModel $article, $variantModel = null)
    {
        $variantData = array();

        if (!$variantModel) {
            $variantModel = new DetailModel();
            $variantModel->setArticle($article);
        }

        $variantsMap = $this->getMap('variant');

        //fixes date time mapping
        $variantsMap['releaseDate'] = 'releaseDate';

        foreach ($data as $key => $value) {
            if (preg_match('/^attribute/', $key)) {
                $newKey = lcfirst(preg_replace('/^attribute/', '', $key));
                $variantData['attribute'][$newKey] = $value;
                unset($data[$key]);
            } else if (isset($variantsMap[$key]) && $key != 'mainNumber') {
                $variantData[$variantsMap[$key]] = $value;
                unset($data[$key]);
            }
        }

        if (!$variantModel->getAttribute()) {
            $variantData['attribute']['article'] = $article;
        }

        $variantModel->fromArray($variantData);
        $this->getManager()->persist($variantModel);

        return $variantModel;
    }

    public function preparePrices(&$data, $variantIndex, $variant, ArticleModel $article, $tax, $updateFlag = false)
    {
        if ($data === null && $updateFlag){
            return;
        } else if ($data === null) {
            $message = SnippetsHelper::getNamespace()
                ->get('adapters/articles/no_price_data', 'No price data found for article %s');
            throw new AdapterException(sprintf($message, $variant->getNumber()));
        }

        $prices = array();

        foreach ($data as $index => $priceData) {
            if ($priceData['parentIndexElement'] === $variantIndex) {
                $price = new Price();

                if (empty($priceData['priceGroup'])) {
                    $priceData['priceGroup'] = 'EK';
                }

                // load the customer group of the price definition
                $customerGroup = $this->getGroupRepository()->findOneBy(array('key' => $priceData['priceGroup']));

                /** @var CustomerGroup $customerGroup */
                if (!$customerGroup instanceof CustomerGroup) {
                    $message = SnippetsHelper::getNamespace()
                        ->get('adapters/customerGroup_not_found', 'Customer Group by key %s not found for article %s');
                    throw new AdapterException(sprintf($message, $priceData['priceGroup'], $variant->getNumber()));
                }

                if (!isset($priceData['from'])) {
                    $priceData['from'] = 1;
                }

                $priceData['from'] = intval($priceData['from']);

                if (isset($priceData['to'])) {
                    $priceData['to'] = intval($priceData['to']);
                } else {
                    $priceData['to'] = 0;
                }

                // if the "to" value isn't numeric, set the place holder "beliebig"
                if ($priceData['to'] <= 0) {
                    $priceData['to'] = 'beliebig';
                }

                if (!isset($priceData['price']) && empty($priceData['price'])) {
                    $message = SnippetsHelper::getNamespace()
                        ->get('adapters/articles/incorrect_price', 'Price value is incorrect for article with nubmer %s');
                    throw new AdapterException(sprintf($message . $variant->getNumber()));
                }

                if ($priceData['from'] <= 0) {
                    $message = SnippetsHelper::getNamespace()
                        ->get('adapters/articles/invalid_price', 'Invalid Price "from" value for article %s');
                    throw new AdapterException(sprintf($message, $variant->getNumber()));
                }

                $oldPrice = $this->getPriceRepository()->findOneBy(
                    array(
                        'articleDetailsId' => $variant->getId(),
                        'customerGroupKey' => $priceData['priceGroup'],
                        'from' => $priceData['from']
                    )
                );

                $priceData['price'] = floatval(str_replace(",", ".", $priceData['price']));

                if (isset($priceData['basePrice'])) {
                    $priceData['basePrice'] = floatval(str_replace(",", ".", $priceData['basePrice']));
                } else {
                    if ($oldPrice) {
                        $priceData['basePrice'] = $oldPrice->getBasePrice();
                    }
                }

                if (isset($priceData['pseudoPrice'])) {
                    $priceData['pseudoPrice'] = floatval(str_replace(",", ".", $priceData['pseudoPrice']));
                } else {
                    if ($oldPrice) {
                        $priceData['pseudoPrice'] = $oldPrice->getPseudoPrice();
                    } else {
                        $priceData['pseudoPrice'] = 0;
                    }

                    if ($customerGroup->getTaxInput()) {
                        $priceData['pseudoPrice'] = round($priceData['pseudoPrice'] * (100 + $tax->getTax()) / 100, 2);
                    }
                }

                if (isset($priceData['percent'])) {
                    $priceData['percent'] = floatval(str_replace(",", ".", $priceData['percent']));
                } else {
                    if ($oldPrice) {
                        $priceData['percent'] = $oldPrice->getPercent();
                    }
                }

                if ($customerGroup->getTaxInput()) {
                    $priceData['price'] = $priceData['price'] / (100 + $tax->getTax()) * 100;
                    $priceData['pseudoPrice'] = $priceData['pseudoPrice'] / (100 + $tax->getTax()) * 100;
                }

                $priceData['customerGroup'] = $customerGroup;
                $priceData['article'] = $article;
                $priceData['detail'] = $variant;

                $price->fromArray($priceData);
                $prices[] = $price;

                unset($data[$index]);
                unset($oldPrice);
            }
        }

        return $prices;
    }

    public function prepareCategories(&$data, $variantIndex, ArticleModel $article)
    {
        if ($data == null) {
            return;
        }

        $articleCategories = $article->getCategories();

        foreach ($data as $key => $categoryData) {

            if ($categoryData['parentIndexElement'] === $variantIndex) {

                if (!isset($categoryData['categoryId']) || !$categoryData['categoryId']) {
                    continue;
                }

                foreach ($articleCategories as $articleCategory) {
                    if ($articleCategory->getId() == (int) $categoryData['categoryId']) {
                        continue;
                    }
                }

                $categoryModel = $this->getManager()->find(
                    'Shopware\Models\Category\Category', (int) $categoryData['categoryId']
                );

                if (!$categoryModel) {
                    $message = SnippetsHelper::getNamespace()
                        ->get('adapters/articles/category_not_found', 'Category with id %s could not be found.');
                    throw new AdapterException(sprintf($message, $categoryData['categoryId']));
                }


                $categories[] = $categoryModel;
                unset($categoryModel);
                unset($data[$key]);
            }
        }

        if ($categories === null) {
            return;
        }

        return $categories;
    }

    public function prepareImages(&$data, $variantIndex, ArticleModel $article)
    {
        if ($data == null) {
            return;
        }

        foreach ($data as $key => $imageData) {

            if ($imageData['parentIndexElement'] === $variantIndex) {

                //if imageData has only index element
                if (count($imageData) < 2 ) {
                    continue;
                }

                if (isset($imageData['id'])) {
                    $imageModel = $this->getManager()->find(
                        'Shopware\Models\Article\Image', (int) $imageData['id']
                    );
                    unset($imageData['id']);
                } elseif ($article->getImages() && $imageData['path']) {
                    foreach ($article->getImages() as $articleImage) {
                        if ($imageData['path'] == $articleImage->getPath()) {
                            $imageModel = $articleImage;
                            break;
                        }
                    }
                }

                if (!$imageModel) {
                    if (isset($imageData['mediaId']) && !empty($imageData['mediaId'])) {
                        $media = $this->getManager()->find(
                            'Shopware\Models\Media\Media', (int) $imageData['mediaId']
                        );
                    } elseif (isset($imageData['path']) && !empty($imageData['path'])){
                        $media = $this->getMediaRepository()->findOneBy(array('name' => $imageData['path']));
                    } elseif (isset($imageData['imageUrl']) && !empty($imageData['imageUrl'])){
                        $name = pathinfo($imageData['imageUrl'], PATHINFO_FILENAME);

                        $media = $this->getMediaRepository()->findOneBy(array('name' => $name));
                        if (!$media){
                            $thumbnail = isset($record['thumbnail']) && $record['thumbnail'] == 0 ? 0 : 1;
                            $modifyData = array(
                                'ordernumber' => $article->getMainDetail()->getNumber(),
                                'image' => $imageData['imageUrl'],
                                'thumbnail' => $thumbnail
                            );

                            $this->setUnprocessedData('articlesImages', 'default', $modifyData);
                        }
                    }

                    if (!($media instanceof MediaModel)) {
                        continue;
                    }

                    if ($this->isImageExists($article->getImages(), $media)){
                        continue;
                    }

                    $imageModel = $this->createNewArticleImage($article, $media);
                }

                $imageModel->fromArray($imageData);

                unset($imageModel);
                unset($data[$key]);
            }
        }

        $images = $article->getImages();

        if (!count($images)) {
            return;
        }

        $hasMain = $this->getCollectionElementByProperty($images, 'main', 1);

        if (!$hasMain) {
            $image = $images[0];
            $image->setMain(1);
        }

        return $images;
    }

    /**
     * Checks is image already exists in article
     *
     * @param $imageCollection
     * @param $media
     * @return bool
     */
    public function isImageExists($imageCollection, $media)
    {
        $mediaName = $media->getName();
        foreach ($imageCollection as $image){
            if ($image->getPath() === $mediaName){
                return true;
            }
        }

        return false;
    }

    /**
     * Helper function which creates a new article image with the passed media object.
     * @param ArticleModel $article
     * @param MediaModel $media
     * @return Image
     */
    public function createNewArticleImage(ArticleModel $article, MediaModel $media)
    {
        $image = new Image();
        $image = $this->updateArticleImageWithMedia(
            $article,
            $image,
            $media
        );
        $this->getManager()->persist($image);
        $article->getImages()->add($image);
        return $image;
    }

    /**
     * Helper function to map the media data into an article image
     *
     * @param ArticleModel $article
     * @param Image $image
     * @param MediaModel $media
     * @return Image
     */
    public function updateArticleImageWithMedia(ArticleModel $article, Image $image, MediaModel $media)
    {
        $image->setMain(2);
        $image->setMedia($media);
        $image->setArticle($article);
        $image->setPath($media->getName());
        $image->setExtension($media->getExtension());
        $image->setDescription($media->getDescription());

        return $image;
    }

    /**
     * @param array $propertyValues
     * @param int $propertyValueIndex
     * @param ArticleModel $article
     */
    public function preparePropertyValues(&$propertyValues, $propertyValueIndex, ArticleModel $article)
    {
        if ($propertyValues == null) {
            return;
        }

        $propertyRepository = $this->getManager()->getRepository('Shopware\Models\Property\Group');

        $hydrateObject = 1;
        $values = array();

        foreach ($propertyValues as $index => $valueData) {
            if ($valueData['parentIndexElement'] != $propertyValueIndex) {
                continue;
            }

            $propertyGroup = $article->getPropertyGroup();

            if (!isset($valueData['propertyGroupName']) && empty($valueData['propertyGroupName']) && !$propertyGroup){
                continue;
            } else if (isset($valueData['propertyGroupName']) && !$propertyGroup) {
                $propertyGroup = $propertyRepository->findOneBy(array('name' => $valueData['propertyGroupName']));

                if (!$propertyGroup){
                    //creates property group
                    $propertyGroup = $this->createPropertyGroup($valueData);
                }
            }

            if (!$propertyGroup instanceof Property\Group) {
                $message = SnippetsHelper::getNamespace()
                    ->get('adapters/articles/property_group_name_not_found', 'There is no propertyGroupName specified for article %s');
                throw new AdapterException(sprintf($message, $article->getMainDetail()->getNumber()));
            }

            $value = null;
            /** @var \Shopware\Models\Property\Option $option */
            $option = null;

            if (isset($valueData['propertyGroupId'])) {
                $value = $this->getManager()->getRepository('\Shopware\Models\Property\Value')->find($valueData['propertyGroupId']);
                if (!$value) {
                    $message = SnippetsHelper::getNamespace()
                        ->get('adapters/articles/property_id_not_found', 'Property value by id %s not found for article %s');
                    throw new AdapterException(sprintf($message, $valueData['propertyGroupId'], $article->getMainDetail()->getNumber()));
                }
            } elseif (isset($valueData['propertyValueId'])) {
                $value = $this->getManager()->getRepository('\Shopware\Models\Property\Value')->findOneBy(array(
                    'id' => $valueData['propertyValueId']
                ));
                if (!$value) {
                    $message = SnippetsHelper::getNamespace()
                        ->get('adapters/articles/property_id_not_found', 'Property value by id %s not found for article %s');
                    throw new AdapterException(sprintf($message, $valueData['propertyGroupId'], $article->getMainDetail()->getNumber()));
                }
            } elseif (isset($valueData['propertyValueName'])) {
                if (isset($valueData['propertyOptionId'])) {
                    $option = $this->getManager()->getRepository('\Shopware\Models\Property\Option')->find($valueData['propertyOptionId']);
                    if (!$option) {
                        throw new AdapterException(sprintf("Property option by id %s not found", $valueData['propertyOptionId']));
                    }

                    $filters = array(
                        array('property' => "options.id", 'expression' => '=', 'value' => $option->getId()),
                        array('property' => "groups.id", 'expression' => '=', 'value' => $propertyGroup->getId()),
                    );

                    $query = $propertyRepository->getPropertyRelationQuery($filters, null, 1, 0);
                    /** @var \Shopware\Models\Property\Relation $relation */
                    $relation = $query->getOneOrNullResult($hydrateObject);

                    if (!$relation) {
                        $propertyGroup->addOption($option);
                    }
                } elseif (isset($valueData['propertyOptionName'])) {
                    // if a name is passed and there is a matching option/group relation, get this option
                    // if only a name is passed, create a new option
                    $filters = array(
                        array('property' => "options.name", 'expression' => '=', 'value' => $valueData['propertyOptionName']),
                        array('property' => "groups.name", 'expression' => '=', 'value' => $propertyGroup->getName()),
                    );
                    $query = $propertyRepository->getPropertyRelationQuery($filters, null, 1, 0);
                    /** @var \Shopware\Models\Property\Relation $relation */
                    $relation = $query->getOneOrNullResult($hydrateObject);

                    if (!$relation) {
                        $option = $this->createPropertyOption($valueData);
                        $propertyGroup->addOption($option);
                    } else {
                        $option = $relation->getOption();
                    }
                } else {
                    $message = SnippetsHelper::getNamespace()
                        ->get('adapters/articles/property_option_required', 'A property option need to be given for each property value for article %s');
                    throw new AdapterException(sprintf($message, $article->getMainDetail()->getNumber()));
                }

                if ($option->isFilterable() === null) {
                    $option->setFilterable(false);
                }

                // If there is a filter value with matching name and option, load this value, else create a new one
                $value = $this->getManager()->getRepository('\Shopware\Models\Property\Value')->findOneBy(array(
                    'value' => $valueData['propertyValueName'],
                    'optionId' => $option->getId()
                ));
                if (!$value) {
                    // create the value
                    $value = new Property\Value($option, $valueData['propertyValueName']);
                }

                if (isset($valueData['propertyValuePosition'])) {
                    $value->setPosition($valueData['propertyValuePosition']);
                }

                $this->getManager()->persist($value);
                $this->getManager()->flush();
            } else {
                $message = SnippetsHelper::getNamespace()
                    ->get('adapters/articles/property_id_or_name_required', 'Article %s requires name or id for property value');
                throw new AdapterException(sprintf($message, $article->getMainDetail()->getNumber()));
            }

            $values[] = $value;

            unset($propertyValues[$index]);
        }

        return array(
            'group' => $propertyGroup,
            'values' => $values
        );
    }

    /**
     * @param array $data
     * @return Property\Group
     */
    public function createPropertyGroup($data)
    {
        $propertyGroup = new Property\Group();

        //todo: remove hardcode data
        $groupData = array(
            'name' => $data['propertyGroupName'],
            'comparable' => 0,
            'position' => 1,
            'sortMode' => 1,
        );
        $propertyGroup->fromArray($groupData);
        $this->getManager()->persist($propertyGroup);

        return $propertyGroup;
    }

    /**
     * @param $data
     * @return Property\Option
     */
    public function createPropertyOption($data)
    {
        $option = new Property\Option();
        $option->setName($data['propertyOptionName']);
        $option->setFilterable(false);
        $this->getManager()->persist($option);

        return $option;
    }

    /**
     * @param array $similars
     * @param int $similarIndex
     * @param object $article
     * @param int $processedFlag
     * @return array
     * @throws \Exception
     */
    public function prepareSimilars(&$similars, $similarIndex, $article, $processedFlag = false)
    {
        if ($similars == null) {
            return;
        }

        //merged existing similar with the unprocessed data
        if ($processedFlag) {
            $similarCollection = $article->getSimilar();
        } else {
            $similarCollection = array();
        }

        foreach ($similars as $index => $similar) {
            if ($similar['parentIndexElement'] != $similarIndex) {
                continue;
            }

            if ((!isset($similar['similarId']) || !$similar['similarId'])
                && (!isset($similar['ordernumber']) || !$similar['ordernumber'])) {
                continue;
            }

            if (isset($similar['ordernumber']) && $similar['ordernumber']) {
                $similarDetails = $this->getVariantRepository()
                    ->findOneBy(array('number' => $similar['ordernumber']));

                if (!$similarDetails && $processedFlag === true) {
                    $message = SnippetsHelper::getNamespace()
                        ->get('adapters/articles/similar_not_found', 'Similar with ordernumber %s does not exists');
                    throw new AdapterException(sprintf($message, $similar['ordernumber']));
                }

                if (!$similarDetails) {
                    $articleNumber = $article->getMainDetail()->getNumber();

                    //sets similar data for export
                    $similarData = array(
                        'articleId' => $articleNumber,
                        'ordernumber' => $similar['ordernumber'],
                    );
                    $this->saveUnprocessedData('articles', 'similar', $articleNumber, $similarData);
                    continue;
                }

                $similar['similarId'] = $similarDetails->getArticle()->getId();
            }

            if ($this->isSimilarArticleExists($article, $similar['similarId'])) {
                continue;
            }

            $similarModel = $this->getManager()->getReference('Shopware\Models\Article\Article', $similar['similarId']);

            $similarCollection[] = $similarModel;

            unset($similars[$index]);
        }

        return $similarCollection;
    }

    public function prepareAccessories(&$accessories, $accessoryIndex, $article, $processedFlag = false)
    {
        if ($accessories == null) {
            return;
        }

        //merged existing accessories with the unprocessed data
        if ($processedFlag) {
            $accessoriesCollection = $article->getRelated();
        } else {
            $accessoriesCollection = array();
        }

        foreach ($accessories as $index => $accessory) {
            if ($accessory['parentIndexElement'] != $accessoryIndex) {
                continue;
            }

            if ((!isset($accessory['accessoryId']) || !$accessory['accessoryId'])
                && (!isset($accessory['ordernumber']) || !$accessory['ordernumber'])) {
                continue;
            }

            if (isset($accessory['ordernumber']) && $accessory['ordernumber']) {
                $accessoryDetails = $this->getVariantRepository()
                    ->findOneBy(array('number' => $accessory['ordernumber']));

                if (!$accessoryDetails && $processedFlag === true) {
                    $message = SnippetsHelper::getNamespace()
                        ->get('adapters/articles/accessory_not_found', 'Accessory with ordernumber %s does not exists');
                    throw new AdapterException(sprintf($message, $accessory['ordernumber']));
                }

                if (!$accessoryDetails) {
                    $articleNumber = $article->getMainDetail()->getNumber();

                    $data = array(
                        'articleId' => $articleNumber,
                        'ordernumber' => $accessory['ordernumber'],
                    );
                    $this->saveUnprocessedData('articles', 'accessory', $articleNumber, $data);
                    continue;
                }

                $accessory['accessoryId'] = $accessoryDetails->getArticle()->getId();
            }

            if ($this->isAccessoryArticleExists($article, $accessory['accessoryId'])) {
                continue;
            }

            $accessoryModel = $this->getManager()->getReference('Shopware\Models\Article\Article', $accessory['accessoryId']);

            $accessoriesCollection[] = $accessoryModel;

            unset($accessories[$index]);
        }

        return $accessoriesCollection;
    }

    public function prepareArticleConfigurators(&$configurators, $configuratorIndex, $article)
    {
        if ($configurators == null) {
            return;
        }

        $configuratorSet = null;

        foreach ($configurators as $index => $configurator) {
            if ($configurator['parentIndexElement'] != $configuratorIndex) {
                continue;
            }

            if (!isset($configurator['configOptionId']) || empty($configurator['configOptionId'])){
                if (!isset($configurator['configGroupName']) && !isset($configurator['configGroupId'])) {
                    continue;
                }

                if (empty($configurator['configGroupName']) && empty($configurator['configGroupId'])) {
                    continue;
                }

                if (!isset($configurator['configOptionName']) || empty($configurator['configOptionName'])) {
                    continue;
                }
            }

            if (isset($configurator['configSetId']) && !empty($configurator['configSetId']) && !$configuratorSet) {
                $configuratorSet = $this->getManager()->getRepository('Shopware\Models\Article\Configurator\Set')
                    ->findOneBy(array('id' => $configurator['configSetId']));
            }

            if ((!isset($configurator['configSetName']) || empty($configurator['configSetName'])) && !$configuratorSet) {
                $configuratorSet = $this->createConfiguratorSet($configurator, $article);
            }

            if (!$configuratorSet) {
                $configuratorSet = $this->getManager()->getRepository('Shopware\Models\Article\Configurator\Set')
                    ->findOneBy(array('name' => $configurator['configSetName']));
            }

            if (!$configuratorSet) {
                $configuratorSet = $article->getConfiguratorSet();
            }

            if (!$configuratorSet) {
                $configuratorSet = $this->createConfiguratorSet($configurator, $article);
            }

            //configurator option
            if (isset($configurator['configOptionId']) && !empty($configurator['configOptionId'])) {
                $optionModel = $this->getManager()
                    ->find('Shopware\Models\Article\Configurator\Option', $configurator['configOptionId']);

                if (!$optionModel) {
                    $message = SnippetsHelper::getNamespace()
                        ->get('adapters/articles/config_option_not_found', 'ConfiguratorOption with id %s not found');
                    throw new AdapterException(sprintf($message, $configurator['configOptionId']));
                }

                $groupModel = $optionModel->getGroup();
                $groupName = $groupModel->getName();
            } else {
                //configurator group
                $groupModel = $this->getConfiguratorGroup($configurator);
                $groupName = $configurator['configGroupName'];
            }

            if (isset($configurator['configOptionName']) && !$optionModel){
                $optionModel = $this->getManager()
                    ->getRepository('Shopware\Models\Article\Configurator\Option')->findOneBy(array(
                        'name' => $configurator['configOptionName'],
                        'groupId' => $groupModel->getId()
                    ));
            }

            if (!$optionModel) {
                if (isset($configurator['configOptionPosition']) && !empty($configurator['configOptionPosition'])){
                    $position = $configurator['configOptionPosition'];
                } else {
                    $position = 1;
                }

                $optionModel = new Configurator\Option();
                $optionData = array(
                    'id' => $configurator['configOptionId'],
                    'name' => $configurator['configOptionName'],
                    'position' => $position,
                );
                $optionModel->fromArray($optionData);
            }

            $optionModel->setGroup($groupModel);

            $groupData = array(
                'id' => $configurator['configGroupId'],
                'name' => $groupName,
                'options' => array($optionModel)
            );

            $groupModel->fromArray($groupData);

            $options[] = $optionModel;
            $groups[] = $groupModel;

            unset($optionModel);
            unset($groupModel);
            unset($configurators[$index]);
        }

        if ($configuratorSet && $groups && $options) {
            $article->getMainDetail()->setConfiguratorOptions($options);
            $configuratorSet->setOptions($options);
            $configuratorSet->setGroups($groups);
            $this->getManager()->persist($configuratorSet);
        }

        return $configuratorSet;
    }

    public function prepareVariantConfigurators(&$configurators, $configuratorIndex, $article)
    {
        if ($configurators == null) {
            return;
        }

        $configuratorSet = $article->getConfiguratorSet();
        $configSetFlag = false;
        $optionPosition = 1;

        foreach ($configurators as $index => $configurator) {
            if ($configurator['parentIndexElement'] != $configuratorIndex) {
                continue;
            }

            if (!isset($configurator['configOptionId']) || empty($configurator['configOptionId'])){

                if (!isset($configurator['configGroupName']) && !isset($configurator['configGroupId'])) {
                    continue;
                }

                if (empty($configurator['configGroupName']) && empty($configurator['configGroupId'])) {
                    continue;
                }

                if (!isset($configurator['configOptionName']) || empty($configurator['configOptionName'])) {
                    continue;
                }
            }

            if (!$configuratorSet) {
                $configuratorSet = $this->createConfiguratorSet($configurator, $article);
                $article->setConfiguratorSet($configuratorSet);
                $this->getManager()->persist($article);
                $this->getManager()->flush();
                $configSetFlag = true;
            }

            if ($configSetFlag === true) {
                $this->createConfiguratorGroupsAndOptionsFromVariant($configurator, $configuratorSet);
            }

            $setOptions = $configuratorSet->getOptions();

            if (isset($configurator['configOptionId']) && !empty($configurator['configOptionId'])){
                $option = $this->getManager()
                    ->find('Shopware\Models\Article\Configurator\Option', $configurator['configOptionId']);

                if (!$option) {
                    $message = SnippetsHelper::getNamespace()
                        ->get('adapters/articles/config_option_not_found', 'ConfiguratorOption with id %s not found');
                    throw new AdapterException(sprintf($message, $configurator['configOptionId']));
                }

            } else {

                $availableGroups = $configuratorSet->getGroups();

                $availableGroup = $this->getAvailableGroup($availableGroups, array(
                    'id' => $configurator['configGroupId'],
                    'name' => $configurator['configGroupName']
                ));

                //group is in the article configurator set configured?
                if (!$availableGroup) {
                    continue;
                }

                //check if the option is available in the configured article configurator set.
                $option = $this->getAvailableOption($availableGroup->getOptions(), array(
                    'id' => $configurator['configOptionId'],
                    'name' => $configurator['configOptionName']
                ));

                if (!$option) {
                    $option = $this->getManager()
                        ->getRepository('Shopware\Models\Article\Configurator\Option')->findOneBy(array(
                            'name' => $configurator['configOptionName'],
                            'groupId' => $availableGroup->getId()
                        ));
                }

                if (!$option) {
                    if (isset($configurator['configOptionPosition']) && !empty($configurator['configOptionPosition'])){
                        $position = $configurator['configOptionPosition'];
                    } else {
                        $optionPosition++;
                        $position = $optionPosition;
                    }

                    //creates configuration option
                    $option = new Configurator\Option();
                    $option->setName($configurator['configOptionName']);
                    $option->setPosition($position);
                    $option->setGroup($availableGroup);
                    $this->getManager()->persist($option);
                }
            }

            $optionData[] = $option;

            //add option to configurator set if dont exists
            if (!$this->isEntityExistsByName($setOptions, $option)) {
                $setOptions->add($option);
            }
        }

        return $optionData;
    }

    /**
     *
     * @param array $data
     * @param \Shopware\Models\Article\Article $article
     * @return \Shopware\Models\Article\Configurator\Set
     */
    public function createConfiguratorSet($data, $article)
    {
        $configuratorSet = new Configurator\Set();

        if (isset($data['configSetName']) && !empty($data['configSetName'])) {
            $configuratorSet->setName($data['configSetName']);
        } else {
            $number = $article->getMainDetail()->getNumber();
            $configuratorSet->setName('Set-' . $number);
        }

        if (isset($data['configSetType'])) {
            $configuratorSet->setType($data['configSetType']);
        }

        $configuratorSet->setPublic(false);

        return $configuratorSet;
    }

    /**
     * Checks if the passed group data is already existing in the passed array collection.
     * The group data are checked for "id" and "name".
     *
     * @param ArrayCollection $availableGroups
     * @param array $groupData
     * @return bool|Group
     */
    private function getAvailableGroup(ArrayCollection $availableGroups, array $groupData)
    {
        /**@var $availableGroup Option */
        foreach ($availableGroups as $availableGroup) {
            if ( ($availableGroup->getId() == $groupData['id'] && $groupData['id'] !== null)
                || ($availableGroup->getName() == $groupData['name'] && $groupData['name'] !== null)) {

                return $availableGroup;
            }
        }

        //Double check
        //sometimes group name exist e.g. grÃ¶ÃŸe = grÃ¶sse
        if (isset($groupData['name'])) {
            $groupModel = $this->getManager()
                ->getRepository('Shopware\Models\Article\Configurator\Group')
                ->findOneBy(array('name' => $groupData['name']));
            if ($groupModel) {
                $groupId = $groupModel->getId();
                foreach ($availableGroups as $availableGroup) {
                    if ($availableGroup->getId() == $groupId) {
                        return $availableGroup;
                    }
                }
            }
        }

        return false;
    }

    /**
     * Checks if the passed option data is already existing in the passed array collection.
     * The option data are checked for "id" and "name".
     *
     * @param \Doctrine\Common\Collections\ArrayCollection $availableOptions
     * @param array $optionData
     * @return bool
     */
    private function getAvailableOption(ArrayCollection $availableOptions, array $optionData)
    {
        /**@var $availableOption Option */
        foreach ($availableOptions as $availableOption) {
            if ( ($availableOption->getName() == $optionData['name'] && $optionData['name'] !== null)
                || ($availableOption->getId() == $optionData['id'] && $optionData['id'] !== null)) {

                return $availableOption;
            }
        }

        return false;
    }

    public function isEntityExistsByName(ArrayCollection $models, $entity)
    {
        foreach ($models as $model) {
            if ($model->getName() == $entity->getName()) {
                return true;
            }
        }

        return false;
    }

    /**
     * @param array $configurator
     * @param array $configuratorSet
     * @throws AdapterException
     * @throws \Exception
     */
    public function createConfiguratorGroupsAndOptionsFromVariant($configurator, $configuratorSet)
    {
        if (isset($configurator['configOptionId']) && !empty($configurator['configOptionId'])){
            $optionModel = $this->getManager()
                ->find('Shopware\Models\Article\Configurator\Option', $configurator['configOptionId']);

            if (!$optionModel) {
                $message = SnippetsHelper::getNamespace()
                    ->get('adapters/articles/config_option_not_found', 'ConfiguratorOption with id %s not found');
                throw new AdapterException(sprintf($message, $configurator['configOptionId']));
            }

            $groupModel = $optionModel->getGroup();
        } else {
            $groupModel = $this->getConfiguratorGroup($configurator);
        }

        if (!$groupModel->getName()) {
            $groupModel->setName($configurator['configGroupName']);
        }

        $groups = $configuratorSet->getGroups();
        $groups->add($groupModel);
        $configuratorSet->setGroups($groups);

        if ($groupModel->getId() && !$optionModel) {
            $optionModel = $this->getManager()
                ->getRepository('Shopware\Models\Article\Configurator\Option')->findOneBy(array(
                    'name' => $configurator['configOptionName'],
                    'groupId' => $groupModel->getId()
                ));
        }

        if (!$optionModel) {
            $optionModel = $this->createConfiguratorOption($configurator, $groupModel);
        }

        $options = $configuratorSet->getOptions();
        $options->add($optionModel);
        $configuratorSet->setOptions($options);

        $this->getManager()->persist($configuratorSet);
        $this->getManager()->flush();
    }

    /**
     * Returns configurator group
     *
     * @param array $data
     * @return \Shopware\Models\Article\Configurator\Group
     * @throws \Exception
     */
    public function getConfiguratorGroup($data)
    {
        $groupPosition = 0;
        if (isset($data['configGroupId'])) {
            $groupModel = $this->getManager()
                ->getRepository('Shopware\Models\Article\Configurator\Group')
                ->find($data['configGroupId']);
        }

        if (isset($data['configGroupName']) && !$groupModel) {
            $groupModel = $this->getManager()
                ->getRepository('Shopware\Models\Article\Configurator\Group')
                ->findOneBy(array('name' => $data['configGroupName']));

            if (!$groupModel) {
                $groupModel = new Configurator\Group();
                $groupModel->setPosition($groupPosition);
            }
        }

        if (!$groupModel) {
            $message = SnippetsHelper::getNamespace()
                ->get('adapters/articles/provide_groupname_groupid', 'Please provide groupname or groupId');
            throw new AdapterException($message);
        }

        return $groupModel;
    }

    /**
     *
     * @param array $data
     * @param Shopware\Models\Article\Configurato\Group
     */
    public function createConfiguratorOption($data, $group)
    {
        $option = new Configurator\Option();
        $option->setPosition(0);
        $option->setName($data['configOptionName']);
        $option->setGroup($group);

        return $option;
    }

    public function isSimilarArticleExists($article, $similarId)
    {
        foreach ($article->getSimilar() as $similar){
            if ($similar->getId() == $similarId) {
                return true;
            }
        }

        return false;
    }

    public function isAccessoryArticleExists($article, $accessoryId)
    {
        foreach ($article->getRelated() as $accessory) {
            if ($accessory->getId() == $accessoryId) {
                return true;
            }
        }

        return false;
    }

    /**
     * @param ArrayCollection $collection
     * @param $property
     * @param $value
     * @throws \Exception
     * @return null
     */
    protected function getCollectionElementByProperty(ArrayCollection $collection, $property, $value)
    {
        foreach ($collection as $entity) {
            $method = 'get' . ucfirst($property);

            if (!method_exists($entity, $method)) {
                $message = SnippetsHelper::getNamespace()
                    ->get('adapters/articles/method_not_found', 'Method %s not found on entity %s');
                throw new \Exception(sprintf($message, $method, get_class($entity)));
            }
            if ($entity->$method() == $value) {
                return $entity;
            }
        }
        return null;
    }

    public function getArticleColumns()
    {
        return array_merge($this->getArticleVariantColumns(), $this->getVariantColumns());
    }

    public function getArticleVariantColumns()
    {
        return array(
            'article.id as articleId',
            'article.name as name',
            'article.description as description',
            'article.descriptionLong as descriptionLong',
            "DATE_FORMAT(article.added, '%Y-%m-%d') as date",
//            'article.active as active',
            'article.pseudoSales as pseudoSales',
            'article.highlight as topSeller',
            'article.metaTitle as metaTitle',
            'article.keywords as keywords',
            "DATE_FORMAT(article.changed, '%Y-%m-%d %H:%i:%s') as changeTime",
            'article.priceGroupId as priceGroupId',
            'article.priceGroupActive as priceGroupActive',
            'article.lastStock as lastStock',
            'article.crossBundleLook as crossBundleLook',
            'article.notification as notification',
            'article.template as template',
            'article.mode as mode',
            'article.availableFrom as availableFrom',
            'article.availableTo as availableTo',
            'supplier.id as supplierId',
            'supplier.name as supplierName',
            'articleTax.id as taxId',
            'articleTax.tax as tax',
            'filterGroup.id as filterGroupId',
            'filterGroup.name as filterGroupName',
        );
    }

    public function getArticleAttributes()
    {
        $stmt = $this->getDb()->query("SHOW COLUMNS FROM `s_articles_attributes`");
        $columns = $stmt->fetchAll();

        $attributes = array();
        foreach ($columns as $column) {
            if ($column['Field'] !== 'id' && $column['Field'] !== 'articleID' && $column['Field'] !== 'articledetailsID') {
                $attributes[] = $column['Field'];
            }
        }

        if ($attributes) {
            $prefix = 'attribute';
            $attributesSelect = array();
            foreach ($attributes as $attribute) {
                //underscore to camel case
                //exmaple: underscore_to_camel_case -> underscoreToCamelCase

                $attr = preg_replace("/\_(.)/e", "strtoupper('\\1')", $attribute);

                $attributesSelect[] = sprintf('%s.%s as attribute%s', $prefix, $attr, ucwords($attr));
            }
        }

        return $attributesSelect;
    }

    public function getColumns($section)
    {
        $method = 'get' . ucfirst($section) . 'Columns';

        if (method_exists($this, $method)) {
            return $this->{$method}();
        }

        return false;
    }

    public function getParentKeys($section)
    {
        switch ($section) {
            case 'article':
                return array(
                    'article.id as articleId',
                    'variant.id as variantId',
                    'variant.number as orderNumber',
                );
            case 'price':
                return array(
                    'prices.articleDetailsId as variantId',
                );
            case 'propertyValue':
                return array(
                    'article.id as articleId',
                );
            case 'similar':
                return array(
                    'article.id as articleId',
                );
            case 'accessory':
                return array(
                    'article.id as articleId',
                );
            case 'image':
                return array(
                    'article.id as articleId',
                );
            case 'configurator':
                return array(
                    'variant.id as variantId',
                );
            case 'category':
                return array(
                    'article.id as articleId',
                );
            case 'translation':
                return array(
                    'variant.id as variantId',
                );
        }
    }

    public function getVariantColumns()
    {
        $columns = array(
            'variant.id as variantId',
            'variant.number as orderNumber',
            'mv.number as mainNumber',
            'variant.kind as kind',
            'variant.additionalText as additionalText',
            'variant.inStock as inStock',
            'variant.active as active',
            'variant.stockMin as stockMin',
            'variant.weight as weight',
            'variant.position as position',
            'variant.width as width',
            'variant.height as height',
            'variant.len as length',
            'variant.ean as ean',
            'variant.unitId as unitId',
            'variant.purchaseSteps as purchaseSteps',
            'variant.minPurchase as minPurchase',
            'variant.maxPurchase as maxPurchase',
            'variant.purchaseUnit as purchaseUnit',
            'variant.referenceUnit as referenceUnit',
            'variant.packUnit as packUnit',
            "DATE_FORMAT(variant.releaseDate, '%Y-%m-%d') as releaseDate",
            'variant.shippingTime as shippingTime',
            'variant.shippingFree as shippingFree',
            'variant.supplierNumber as supplierNumber',
        );

        // Attributes
        $attributesSelect = $this->getArticleAttributes();

        if ($attributesSelect && !empty($attributesSelect)) {
            $columns = array_merge($columns, $attributesSelect);
        }

        return $columns;
    }

    public function getPriceColumns()
    {
        return array(
            'prices.articleDetailsId as variantId',
            'prices.articleId as articleId',
            'prices.price as price',
            'prices.pseudoPrice as pseudoPrice',
            'prices.basePrice as basePrice',
            'prices.customerGroupKey as priceGroup',
        );
    }

    public function getImageColumns()
    {
        $request = Shopware()->Front()->Request();
        $path = $request->getScheme() . '://' . $request->getHttpHost() . $request->getBasePath() . '/media/image/';

        return array(
            'images.id as id',
            'images.articleId as articleId',
            'images.articleDetailId as variantId',
            'images.path as path',
            "CONCAT('$path', images.path, '.', images.extension) as imageUrl",
            'images.main as main',
            'images.mediaId as mediaId',
            ' \'1\' as thumbnail'
        );
    }

    public function getPropertyValueColumns()
    {
        return array(
            'article.id as articleId',
            'propertyGroup.name as propertyGroupName',
            'propertyValues.id as propertyValueId',
            'propertyValues.value as propertyValueName',
            'propertyValues.position as propertyValuePosition',
            'propertyValues.valueNumeric as propertyValueNumeric',
            'propertyOptions.name as propertyOptionName',
        );
    }

    public function getSimilarColumns()
    {
        return array(
            'similar.id as similarId',
            'similarDetail.number as ordernumber',
            'article.id as articleId',
        );
    }

    public function getAccessoryColumns()
    {
        return array(
            'accessory.id as accessoryId',
            'accessoryDetail.number as ordernumber',
            'article.id as articleId',
        );
    }

    public function getConfiguratorColumns()
    {
        return array(
            'variant.id as variantId',
            'configuratorOptions.id as configOptionId',
            'configuratorOptions.name as configOptionName',
            'configuratorOptions.position as configOptionPosition',
            'configuratorGroup.id as configGroupId',
            'configuratorGroup.name as configGroupName',
            'configuratorGroup.description as configGroupDescription',
            'configuratorSet.id as configSetId',
            'configuratorSet.name as configSetName',
            'configuratorSet.type as configSetType',
        );
    }

    public function getCategoryColumns()
    {
        return array(
            'categories.id as categoryId',
            'article.id as articleId',
        );
    }

    public function getTranslationColumns()
    {
        $columns = array(
            'article.id as articleId',
            'variant.id as variantId',
            'translation.objectlanguage as languageId',
            'translation.name as name',
            'translation.keywords as keywords',
            'translation.metaTitle as metaTitle',
            'translation.description as description',
            'translation.description_long as descriptionLong',
            'translation.additionalText as additionalText',
            'translation.packUnit as packUnit',
        );

        $attributes = $this->getTranslationAttr();

        if($attributes){
            foreach ($attributes as $attr){
                $columns[] = $attr['name'];
            }
        }

        return $columns;
    }

    public function getTranslationAttr()
    {
        $elementBuilder = $this->getElementBuilder();

        return $elementBuilder->getQuery()->getArrayResult();
    }

    public function saveMessage($message)
    {
        $errorMode = Shopware()->Config()->get('SwagImportExportErrorMode');

        if ($errorMode === false) {
            throw new \Exception($message);
        }

        $this->setLogMessages($message);
    }

    public function getLogMessages()
    {
        return $this->logMessages;
    }

    public function setLogMessages($logMessages)
    {
        $this->logMessages[] = $logMessages;
    }

    /**
     * Returns/Creates mapper depend on the key
     * Exmaple: articles, variants, prices ...
     *
     * @param string $key
     * @return array
     */
    public function getMap($key)
    {
        $property = $key . 'Map';
        if ($this->{$property} === null) {
            $method = 'get' . ucfirst($key) . 'Columns';
            if (method_exists($this, $method)) {
                $columns = $this->{$method}();

                foreach ($columns as $column) {
                    $map = DataHelper::generateMappingFromColumns($column);
                    $this->{$property}[$map[0]] = $map[1];
                }
            }
        }

        return $this->{$property};
    }

    public function isMainVariant($data)
    {
        if ($data['orderNumber'] === $data['mainNumber']) {
            return true;
        }

        return false;
    }

    public function getCategoryIdCollection()
    {
        return $this->categoryIdCollection;
    }

    public function setCategoryIdCollection($categoryIdCollection)
    {
        $this->categoryIdCollection[] = $categoryIdCollection;
    }

    public function saveUnprocessedData($profileName, $type, $articleNumber, $data)
    {
        $this->saveArticleData($articleNumber);

        $this->setUnprocessedData($profileName, $type, $data);
    }

    /**
     * This data is for matching similars and accessories
     *
     * @param $articleNumber
     */
    protected function saveArticleData($articleNumber)
    {
        $tempData = $this->getTempData();

        if (isset($tempData[$articleNumber])) {
            return;
        }

        $this->setTempData($articleNumber);

        $articleData = array(
            'articleId' => $articleNumber,
            'orderNumber' => $articleNumber,
//            'mainNumber' => $articleNumber,
            'processed' => 1
        );

        $this->setUnprocessedData('articles', 'article', $articleData);
    }

    public function getUnprocessedData()
    {
        return $this->unprocessedData;
    }

    public function setUnprocessedData($profileName, $type, $data)
    {
        $this->unprocessedData[$profileName][$type][] = $data;
    }

    public function getTempData()
    {
        return $this->tempData;
    }

    public function setTempData($tempData)
    {
        $this->tempData[$tempData] = $tempData;
    }

    /**
     * Returns article repository
     *
     * @return \Shopware\Models\Article\Article
     */
    public function getRepository()
    {
        if ($this->repository === null) {
            $this->repository = $this->getManager()->getRepository('Shopware\Models\Article\Article');
        }

        return $this->repository;
    }

    /**
     * Returns deatil repository
     *
     * @return \Shopware\Models\Article\Detail
     */
    public function getVariantRepository()
    {
        if ($this->variantRepository === null) {
            $this->variantRepository = $this->getManager()->getRepository('Shopware\Models\Article\Detail');
        }

        return $this->variantRepository;
    }

    /**
     * Returns price repository
     *
     * @return \Shopware\Models\Article\Price
     */
    public function getPriceRepository()
    {
        if ($this->priceRepository === null) {
            $this->priceRepository = $this->getManager()->getRepository('Shopware\Models\Article\Price');
        }

        return $this->priceRepository;
    }

    /**
     * Returns group repository
     *
     * @return \Shopware\Models\Customer\Group
     */
    public function getGroupRepository()
    {
        if ($this->groupRepository === null) {
            $this->groupRepository = $this->getManager()->getRepository('Shopware\Models\Customer\Group');
        }

        return $this->groupRepository;
    }

    /**
     * Returns media repository
     *
     * @return \Shopware\Models\Media\Media
     */
    public function getMediaRepository()
    {
        if ($this->mediaRepository === null) {
            $this->mediaRepository = $this->getManager()->getRepository('Shopware\Models\Media\Media');
        }

        return $this->mediaRepository;
    }

    /**
     * @return Shopware\Models\Article\Configurator\Group
     */
    public function getConfigGroupRepository(){
        if ($this->configGroupRepository === null){
            $this->configGroupRepository = $this->getManager()->getRepository('Shopware\Models\Article\Configurator\Group');
        }

        return $this->configGroupRepository;
    }

    /**
     * @return Shopware\Models\Article\Configurator\Option
     */
    public function getConfigOptionRepository(){
        if ($this->configOptionRepository === null){
            $this->configOptionRepository = $this->getManager()->getRepository('Shopware\Models\Article\Configurator\Option');
        }

        return $this->configOptionRepository;
    }

    /**
     * @return Shopware\Models\Property\Group
     */
    public function getPropertyGroupRepository(){
        if ($this->propertyGroupRepository === null){
            $this->propertyGroupRepository = $this->getManager()->getRepository('Shopware\Models\Property\Group');
        }

        return $this->propertyGroupRepository;
    }

    /**
     * @return Shopware\Models\Property\Option
     */
    public function getPropertyOptionRepository(){
        if ($this->propertyOptionRepository === null){
            $this->propertyOptionRepository = $this->getManager()->getRepository('Shopware\Models\Property\Option');
        }

        return $this->propertyOptionRepository;
    }

    /**
     * @return Shopware\Models\Property\Value
     */
    public function getPropertyValueRepository(){
        if ($this->propertyValueRepository === null){
            $this->propertyValueRepository = $this->getManager()->getRepository('Shopware\Models\Property\Value');
        }

        return $this->propertyValueRepository;
    }

    /*
     * @return Shopware\Components\Model\ModelManager
     */
    public function getManager()
    {
        if ($this->manager === null) {
            $this->manager = Shopware()->Models();
        }

        return $this->manager;
    }

    public function getDb()
    {
        if ($this->db === null){
            $this->db = Shopware()->Db();
        }

        return $this->db;
    }

    public function getTranslationPropertyGroup($articleDetailIds)
    {
        $sql = "SELECT filter.name as baseName,
                ct.objectkey, ct.objectdata, ct.objectlanguage as propertyLanguageId
                FROM s_articles_details AS articleDetails

                INNER JOIN s_articles AS article
                ON article.id = articleDetails.articleID

                LEFT JOIN s_filter_articles AS fa
                ON fa.articleID = article.id

                LEFT JOIN s_filter_values AS fv
                ON fv.id = fa.valueID

                LEFT JOIN s_filter_relations AS fr
                ON fr.optionID = fv.optionID

                LEFT JOIN s_filter AS filter
                ON filter.id = fr.groupID

                LEFT JOIN s_core_translations AS ct
                ON ct.objectkey = filter.id

                WHERE articleDetails.id IN ($articleDetailIds) AND ct.objecttype = 'propertygroup'
                GROUP BY ct.id
                ";

        return $this->getDb()->query($sql)->fetchAll();
    }

    public function getTranslationPropertyOption($articleDetailIds)
    {
        $sql = "SELECT fo.name as baseName,
                ct.objectkey, ct.objectdata, ct.objectlanguage as propertyLanguageId
                FROM s_articles_details AS articleDetails

                INNER JOIN s_articles AS article
                ON article.id = articleDetails.articleID

                LEFT JOIN s_filter_articles AS fa
                ON fa.articleID = article.id

                LEFT JOIN s_filter_values AS fv
                ON fv.id = fa.valueID

                LEFT JOIN s_filter_options AS fo
                ON fo.id = fv.optionID

                LEFT JOIN s_core_translations AS ct
                ON ct.objectkey = fo.id

                WHERE articleDetails.id IN ($articleDetailIds) AND ct.objecttype = 'propertyoption'
                GROUP BY ct.id
                ";

        return $this->getDb()->query($sql)->fetchAll();
    }

    /**
     * Collects recursively category ids
     *
     * @param \Shopware\Models\Category\Category $categoryModel
     * @return
     */
    protected function collectCategoryIds($categoryModel)
    {
        $categoryId = $categoryModel->getId();
        $this->setCategoryIdCollection($categoryId);
        $categories = $categoryModel->getChildren();

        if (!$categories) {
            return;
        }

        foreach ($categories as $category) {
            $this->collectCategoryIds($category);
        }

        return;
    }

    public function getArticleBuilder($columns, $ids)
    {
        $articleBuilder = $this->getManager()->createQueryBuilder();
        $articleBuilder->select($columns)
            ->from('Shopware\Models\Article\Detail', 'variant')
            ->join('variant.article', 'article')
            ->leftJoin('Shopware\Models\Article\Detail', 'mv', \Doctrine\ORM\Query\Expr\Join::WITH, 'mv.articleId=article.id AND mv.kind=1')
            ->leftJoin('variant.attribute', 'attribute')
            ->leftJoin('article.tax', 'articleTax')
            ->leftJoin('article.supplier', 'supplier')
            ->leftJoin('article.propertyGroup', 'filterGroup')
            ->leftJoin('article.esds', 'articleEsd')
            ->leftJoin('variant.unit', 'variantsUnit')
            ->where('variant.id IN (:ids)')
            ->setParameter('ids', $ids)
            ->orderBy("variant.kind");

        return $articleBuilder;
    }

    public function getPriceBuilder($columns, $ids)
    {
        $priceBuilder = $this->getManager()->createQueryBuilder();
        $priceBuilder->select($columns)
            ->from('Shopware\Models\Article\Detail', 'variant')
            ->join('variant.article', 'article')
            ->leftJoin('variant.prices', 'prices')
            ->leftJoin('prices.customerGroup', 'customerGroup')
            ->leftJoin('article.tax', 'articleTax')
            ->where('variant.id IN (:ids)')
            ->setParameter('ids', $ids);

        return $priceBuilder;
    }

    public function getImageBuilder($columns, $ids)
    {
        $imageBuilder = $this->getManager()->createQueryBuilder();
        $imageBuilder->select($columns)
            ->from('Shopware\Models\Article\Detail', 'variant')
            ->join('variant.article', 'article')
            ->leftjoin('article.images', 'images')
            ->where('variant.id IN (:ids)')
            ->andWhere('variant.kind = 1')
            ->andWhere('images.id IS NOT NULL')
            ->setParameter('ids', $ids);

        return $imageBuilder;
    }

    public function getPropertyValueBuilder($columns, $ids)
    {
        $propertyValueBuilder = $this->getManager()->createQueryBuilder();
        $propertyValueBuilder->select($columns)
            ->from('Shopware\Models\Article\Detail', 'variant')
            ->join('variant.article', 'article')
            ->leftjoin('article.propertyGroup', 'propertyGroup')
            ->leftjoin('article.propertyValues', 'propertyValues')
            ->leftjoin('propertyValues.option', 'propertyOptions')
            ->where('variant.id IN (:ids)')
            ->andWhere('variant.kind = 1')
            ->andWhere('propertyValues.id IS NOT NULL')
            ->setParameter('ids', $ids);

        return $propertyValueBuilder;
    }

    public function getConfiguratorBuilder($columns, $ids)
    {
        $configBuilder = $this->getManager()->createQueryBuilder();
        $configBuilder->select($columns)
            ->from('Shopware\Models\Article\Detail', 'variant')
            ->join('variant.article', 'article')
            ->leftjoin('variant.configuratorOptions', 'configuratorOptions')
            ->leftjoin('configuratorOptions.group', 'configuratorGroup')
            ->leftjoin('article.configuratorSet', 'configuratorSet')
            ->where('variant.id IN (:ids)')
            ->andWhere('configuratorOptions.id IS NOT NULL')
            ->andWhere('configuratorGroup.id IS NOT NULL')
            ->andWhere('configuratorSet.id IS NOT NULL')
            ->setParameter('ids', $ids);

        return $configBuilder;
    }

    public function getSimilarBuilder($columns, $ids)
    {
        $similarBuilder = $this->getManager()->createQueryBuilder();
        $similarBuilder->select($columns)
            ->from('Shopware\Models\Article\Detail', 'variant')
            ->join('variant.article', 'article')
            ->leftjoin('article.similar', 'similar')
            ->leftjoin('similar.details', 'similarDetail')
            ->where('variant.id IN (:ids)')
            ->andWhere('variant.kind = 1')
            ->andWhere('similarDetail.kind = 1')
            ->andWhere('similar.id IS NOT NULL')
            ->setParameter('ids', $ids);

        return $similarBuilder;
    }

    public function getAccessoryBuilder($columns, $ids)
    {
        $accessoryBuilder = $this->getManager()->createQueryBuilder();
        $accessoryBuilder->select($columns)
            ->from('Shopware\Models\Article\Detail', 'variant')
            ->join('variant.article', 'article')
            ->leftjoin('article.related', 'accessory')
            ->leftjoin('accessory.details', 'accessoryDetail')
            ->where('variant.id IN (:ids)')
            ->andWhere('variant.kind = 1')
            ->andWhere('accessoryDetail.kind = 1')
            ->andWhere('accessory.id IS NOT NULL')
            ->setParameter('ids', $ids);

        return $accessoryBuilder;
    }

    public function getCategoryBuilder($columns, $ids)
    {
        $categoryBuilder = $this->getManager()->createQueryBuilder();
        $categoryBuilder->select($columns)
            ->from('Shopware\Models\Article\Article', 'article')
            ->leftjoin('article.categories', 'categories')
            ->where('article.id IN (:ids)')
            ->andWhere('categories.id IS NOT NULL')
            ->setParameter('ids', $ids);

        return $categoryBuilder;
    }

    public function getElementBuilder()
    {
        $repository = $this->getManager()->getRepository('Shopware\Models\Article\Element');

        $builder = $repository->createQueryBuilder('attribute');
        $builder->andWhere('attribute.translatable = 1');
        $builder->orderBy('attribute.position');

        return $builder;
    }

}<|MERGE_RESOLUTION|>--- conflicted
+++ resolved
@@ -446,10 +446,10 @@
                         )
                     );
 
-<<<<<<< HEAD
                     $configuratorWriter->write(
                         $articleId,
                         $articleDetailId,
+                        $mainDetailId,
                         array_filter(
                             $records['configurator'],
                             function ($configurator) use ($index) {
@@ -457,20 +457,8 @@
                             }
                         )
                     );
-                }
-=======
-            $configuratorWriter->write(
-                $articleId,
-                $articleDetailId,
-                $mainDetailId,
-                array_filter(
-                    $records['configurator'],
-                    function ($configurator) use ($index) {
-                        return $configurator['parentIndexElement'] == $index;
-                    }
-                )
-            );
->>>>>>> cc0ebf52
+
+                }
 
                 $relationWriter->write(
                     $articleId,
