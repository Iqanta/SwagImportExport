<?php

namespace Shopware\Components\SwagImportExport\Transoformers;

use \Shopware\Components\SwagImportExport\Utils\SnippetsHelper as SnippetsHelper;

/**
 * The responsibility of this class is to restructure the flat array to tree and vise versa
 */
class FlattenTransformer implements DataTransformerAdapter
{

    protected $config;
    protected $mainIterationPart;
    protected $mainAdapter;
    protected $iterationParts;
    protected $iterationTempData;
    protected $tempData = array();
    protected $tempMapper;

    /**
     * Sets the config that has the tree structure
     */
    public function initialize($config)
    {
        $this->config = $config;
    }

    /**
     * Transforms the flat array into tree with list of nodes containing children and attributes.
     */
    public function transformForward($data)
    {
        $mainNode = $this->getMainIterationPart();
        $this->processIterationParts($mainNode);

        $nodeName = $mainNode['name'];

        foreach ($data[$nodeName] as $record) {
            $this->resetTempData();
            $this->collectData($record, $nodeName);
            $flatData[] = $this->getTempData();
        }

        $flatData = Shopware()->Events()->filter(
                'Shopware_Components_SwagImportExport_Transoformers_FlattenTransformer_TransformForward',
                $flatData,
                array('subject' => $this)
        );

        return $flatData;
    }

    /**
     * Transforms a list of nodes containing children and attributes into flat array.
     */
    public function transformBackward($data)
    {
        $data = Shopware()->Events()->filter(
                'Shopware_Components_SwagImportExport_Transoformers_FlattenTransformer_TransformBackward',
                $data,
                array('subject' => $this)
        );

        $mainNode = $this->getMainIterationPart();
        $this->processIterationParts($mainNode);
        
        foreach ($data as $row) {
            $tree[] = $this->transformToTree($mainNode, $row, $mainNode['name']);
        }

        return $tree;
    }

    /**
     * Composes a header column names based on config
     */
    public function composeHeader()
    {
        $mainNode = $this->getMainIterationPart();
        $this->processIterationParts($mainNode);
        
        $transformData = $this->transform($mainNode);
        $this->collectHeader($transformData, $mainNode['name']);

        return $this->getTempData();
    }

    /**
     * Composes a tree footer based on config
     */
    public function composeFooter()
    {
        
    }

    /**
     * Parses a tree header based on config
     */
    public function parseHeader($data)
    {
        
    }

    /**
     * Parses a tree footer based on config
     */
    public function parseFooter($data)
    {
        
    }

    /**
     * Search the iteration part of the tree template
     * 
     * @param array $tree
     * @return array
     */
    public function findMainIterationPart(array $tree)
    {
        foreach ($tree as $key => $value) {
            if ($key === 'adapter') {
                $this->mainIterationPart = $tree;
                return;
            }

            if (is_array($value)) {
                $this->findMainIterationPart($value);
            }
        }

        return;
    }

    /**
     * Preparing/Modifying nodes to converting into xml
     * and puts db data into this formated array
     * 
     * @param array $node
     * @param array $mapper
     * @return array
     */
    public function transform($node, $mapper = null)
    {
        if (isset($node['children'])) {
            if (isset($node['attributes'])) {
                foreach ($node['attributes'] as $attribute) {
                    $currentNode['_attributes'][$attribute['name']] = $mapper[$attribute['shopwareField']];
                }
            }

            foreach ($node['children'] as $child) {
                $currentNode[$child['name']] = $this->transform($child, $mapper);
            }
        } else {
            if (isset($node['attributes'])) {
                foreach ($node['attributes'] as $attribute) {
                    $currentNode['_attributes'][$attribute['name']] = $mapper[$attribute['shopwareField']];
                }

                $currentNode['_value'] = $mapper[$node['shopwareField']];
            } else {
                $currentNode = $mapper[$node['shopwareField']];
            }
        }

        return $currentNode;
    }
    
    /**
     * Creates and returns mapper of provided profile node
     * 
     * @param array $node
     * @return array
     */
    public function createMapperFromProfile($node)
    {
        if (isset($node['children'])) {
            if (isset($node['attributes'])) {
                foreach ($node['attributes'] as $attribute) {
                    $currentNode['_attributes'][$attribute['name']] = $attribute['shopwareField'];
                }
            }

            foreach ($node['children'] as $child) {
                $currentNode[$child['name']] = $this->createMapperFromProfile($child);
            }
        } else {
            if (isset($node['attributes'])) {
                foreach ($node['attributes'] as $attribute) {
                    $currentNode['_attributes'][$attribute['name']] = $attribute['shopwareField'];
                }

                $currentNode['_value'] = $node['shopwareField'];
            } else {
                $currentNode = $node['shopwareField'];
            }
        }

        return $currentNode;
    }
    
    /**
     * Finds the name of column with price field
     * 
     * @param array $node
     * @param string $shopwareField
     * @return string|boolean
     */
    protected function findNodeByShopwareField($node, $shopwareField)
    {
        if (isset($node['shopwareField']) && $node['shopwareField'] == $shopwareField) {
            return $node['name'];
        } else {
            if (isset($node['children'])) {
                foreach($node['children'] as $child) {
                    $return = $this->findNodeByShopwareField($child, $shopwareField);
                    if ($return !== FALSE) {
                        return $return;
                    }
                }
            }
            if (isset($node['attributes'])) {
                foreach($node['attributes'] as $attribute) {
                    $return = $this->findNodeByShopwareField($attribute, $shopwareField);
                    if ($return !== FALSE) {
                        return $return;
                    }
                }
            }
        }
        return FALSE;
    }

    /**
     * Transform flat data into tree array
     * 
     * @param mixed $node
     * @param array $data
     * @return array
     */
    public function transformToTree($node, $data, $nodePath = null, $iteration = 0)
    {
        $currentPath = null;
        
        if (isset($this->iterationParts[$nodePath])) { // iteration
            $iteration++;
            if ($node['adapter'] == 'price') {
                //find name of column with *price* values
                $priceColumnName = $this->findNodeByShopwareField($node, 'price');
                if ($priceColumnName === FALSE) {
                    throw new \Exception("Price column not found");
                }
                
                $dataColumns = array_keys($data);
                $isEkGroupMissing = false;
                $prices = array();
                $matches = array();
                $groups = array();
                
                // find groups
                $priceColumns = preg_grep("/^" . $priceColumnName . "_+(.*)/i", $dataColumns);
                foreach ($priceColumns as &$columns) {
                    preg_match("/" . $priceColumnName . "_+(?P<group>.*)$/i", $columns, $matches);
                    $groups[] = $matches['group'];
                }
                
                // special case for EK group ('_EK' may be missing)
                if (!in_array('EK', $groups)) {
                    array_unshift($groups, 'EK');
                    $isEkGroupMissing = true;
                }
                
                // TODO: add filters here
                
                // extract values
                foreach ($groups as $group) {
                    // special case for EK group ('_EK' may be missing)
                    if ($group == 'EK' && $isEkGroupMissing) {
                        $group = '';
                    }
                    $prices[] = $this->transformPricesToTree($node, $data, $group);
                }
                
                return $prices;
            } else if ($node['adapter'] == 'configurator') {
                // find fields
                $columnMapper = array(
                    'configOptionName' => $this->findNodeByShopwareField($node, 'configOptionName'),
                    'configOptionId' => $this->findNodeByShopwareField($node, 'configOptionId'),
                    'configGroupName' => $this->findNodeByShopwareField($node, 'configGroupName'),
                    'configSetName' => $this->findNodeByShopwareField($node, 'configSetName'),
                    'configSetId' => $this->findNodeByShopwareField($node, 'configSetId'),
                    'configSetType' => $this->findNodeByShopwareField($node, 'configSetType'),
                );

                if ($columnMapper['configOptionId'] === false) {
                    if ($columnMapper['configOptionName'] === false) {
                        throw new \Exception("configOptionName column not found");
                    }
                    if ($columnMapper['configGroupName'] === false) {
                        throw new \Exception("configGroupName column not found");
                    }
                }

                $separator = '|';
                if ($columnMapper['configSetId'] !== false) {
                    $configSetId = explode($separator, $this->getDataValue($data, $columnMapper['configSetId']));
                    $configSetId = $this->getFirstElement($configSetId);
                }

                if ($columnMapper['configSetType'] !== false) {
                    $configSetType = explode($separator, $this->getDataValue($data, $columnMapper['configSetType']));
                    $configSetType = $this->getFirstElement($configSetType);
                }

                if ($columnMapper['configSetName'] !== false) {
                    $setNames = explode($separator, $this->getDataValue($data, $columnMapper['configSetName']));
                    $setNames = $this->getFirstElement($setNames);
                }

<<<<<<< HEAD
                $configs = array();
                $values = explode($separator, $this->getDataValue($data, $columnMapper['configOptionName']));
                $optionIds = explode($separator, $this->getDataValue($data, $columnMapper['configOptionId']));

                //creates configOptionId to have more priority than configOptionName
                $counter = $columnMapper['configOptionId'] !== false ? count($optionIds) : count($values);

                for ($i = 0; $i < $counter; $i++) {
=======
                for ($i = 0; $i < count($values); $i++) {

                    if (strstr($values[$i], '::')) {
                        $message = SnippetsHelper::getNamespace()
                            ->get('transformers/used_colon', "In the group name, is used a colon ':'. Please delete it and try again.");
                        throw new \Exception($message);
                    }

>>>>>>> 68a64f59
                    $value = explode(':', $values[$i]);

                    $configs[] = $this->transformConfiguratorToTree($node, array(
                        $columnMapper['configGroupName'] => $value[0],
                        $columnMapper['configOptionName'] => $value[1],
                        $columnMapper['configOptionId'] => $optionIds[$i],
                        $columnMapper['configSetId'] => $configSetId,
                        $columnMapper['configSetType'] => $configSetType,
                        $columnMapper['configSetName'] => $setNames
                    ));
                }

                return $configs;

            } else if ($node['adapter'] == 'propertyValue') {
                $mapper = $this->createMapperFromProfile($node);

                foreach ($mapper as $key => $value) {
                    $collectedData[$key] = $this->getDataValue($data, $key);
                }

                $newData = array();
                foreach ($collectedData as $key => $groupValue) {
                    if ($mapper[$key] == 'propertyGroupName') {
                        $propertyGroupNameKey = $key;
                        $propertyGroupName = $groupValue;
                    } else {
                        $values = explode('|', $groupValue);
                        foreach ($values as $index => $value) {
                            $newData[$index][$key] = $value;
                        }
                    }
                }

                foreach ($newData as $key => $value) {
                    $newData[$key][$propertyGroupNameKey] = $propertyGroupName;
                }

                unset($propertyGroupName);
                
                return $newData;
            } else if ($node['adapter'] === 'translation') {
                $translationName = $this->findNodeByShopwareField($node, 'name');
                $translationDescription = $this->findNodeByShopwareField($node, 'description');
                $translationDescriptionLong = $this->findNodeByShopwareField($node, 'descriptionLong');
                $translationKeywords = $this->findNodeByShopwareField($node, 'keywords');
                $translationLang = $this->findNodeByShopwareField($node, 'languageId');

                $dataColumns = array_keys($data);

                $translationColumns = array();

                $translations = array();

                $translationNameColumns = preg_grep("/^" . $translationName . "_+(.*)/i", $dataColumns);
                $translationDescriptionColumns = preg_grep("/^" . $translationDescription . "_+(.*)/i", $dataColumns);
                $translationDescriptionLongColumns = preg_grep("/^" . $translationDescriptionLong . "_+(.*)/i", $dataColumns);
                $translationKeywordsColumns = preg_grep("/^" . $translationKeywords . "_+(.*)/i", $dataColumns);

                if ($translationNameColumns) {
                    $translationColumns = array_merge($translationColumns, $translationNameColumns);
                }
                if ($translationDescriptionColumns) {
                    $translationColumns = array_merge($translationColumns, $translationDescriptionColumns);
                }
                if ($translationDescriptionLongColumns) {
                    $translationColumns = array_merge($translationColumns, $translationDescriptionLongColumns);
                }
                if ($translationKeywordsColumns) {
                    $translationColumns = array_merge($translationColumns, $translationKeywordsColumns);
                }

                foreach ($translationColumns as $column) {
                    preg_match("/(?P<column>.*)_+(?P<langId>.*)$/i", $column, $matches);
                    $columnName = $matches['column'];
                    $translations[$matches['langId']][$columnName] = $data[$column];
                    if ($translationLang) {
                        $translations[$matches['langId']][$translationLang] = $matches['langId'];
                    }
                }

                return $translations;
            }else if ($node['adapter'] != $this->getMainAdapter()) {
                
                $mapper = $this->createMapperFromProfile($node);
                
                foreach ($mapper as $key => $value) {
                    $collectedData[$key] = $this->getDataValue($data, $key);
                }
                
                $newData = array();
                foreach ($collectedData as $key => $groupValue) {
                    $values = explode('|', $groupValue);
                    foreach ($values as $index => $value) {
                        $newData[$index][$key] = $value;
                    }
                }
                
                return $newData;
            }
        }

        if (isset($node['children'])) {
            if (isset($node['attributes'])) {
                foreach ($node['attributes'] as $attribute) {
                    $currentNode['_attributes'][$attribute['name']] = $this->getDataValue($data, $attribute['name'], $iteration);
                }
            }

            foreach ($node['children'] as $child) {
                $currentPath = $nodePath . '/' .$child['name'];
                $dataValue = $this->transformToTree($child, $data, $currentPath);

                if ($dataValue !== null) {
                    $currentNode[$child['name']] = $dataValue;
                }
            }
        } else {
            if (isset($node['attributes'])) {
                foreach ($node['attributes'] as $attribute) {
                    $currentNode['_attributes'][$attribute['name']] = $this->getDataValue($data, $attribute['name'], $iteration);
                }

                $currentNode['_value'] = $this->getDataValue($data, $node['name'], $iteration);
            } else {
                $currentNode = $this->getDataValue($data, $node['name'], $iteration);
            }
        }

        return $currentNode;
    }

    /**
     * Reurns first element of the array
     * @param array $data
     * @return string
     */
    public function getFirstElement($data)
    {
        if (is_array($data)) {
            reset($data);
            return current($data);
        } else {
            return $data;
        }
    }

    /**
     * Transform flat price data into tree array
     * 
     * @param mixed $node
     * @param array $data
     * @param string $group
     * @return array
     */
    protected function transformPricesToTree($node, $data, $group)
    {
        // special case for EK group ('_EK' may be missing)
        if ($group != '') {
            $groupValue = $group;
            $groupExtension = '_' . $group;
        } else {
            $groupValue = 'EK';
            $groupExtension = '';
        }
        
        if (isset($node['children'])) {
            if (isset($node['attributes'])) {
                foreach ($node['attributes'] as $attribute) {
                    if ($attribute['shopwareField'] != 'priceGroup') {
                        $value = $this->getDataValue($data, $attribute['name'] . $groupExtension);
                    } else {
                        $value = $groupValue;
                    }
                    $currentNode['_attributes'][$attribute['name']] = $value;
                }
            }

            // the check for group value is not done here, but on the next level (recursion)
            // because the node may have attribute(s)
            foreach ($node['children'] as $child) {
                $currentNode[$child['name']] = $this->transformPricesToTree($child, $data, $group);
            }
        } else {
            if (isset($node['attributes'])) {
                foreach ($node['attributes'] as $attribute) {
                    if ($attribute['shopwareField'] != 'priceGroup') {
                        $value = $this->getDataValue($data, $attribute['name'] . $groupExtension);
                    } else {
                        $value = $groupValue;
                    }
                    $currentNode['_attributes'][$attribute['name']] = $value;
                }

                if ($node['shopwareField'] != 'priceGroup') {
                    $value = $this->getDataValue($data, $node['name'] . $groupExtension);
                } else {
                    $value = $groupValue;
                }
                $currentNode['_value'] = $value;
            } else {
                if ($node['shopwareField'] != 'priceGroup') {
                    $value = $this->getDataValue($data, $node['name'] . $groupExtension);
                } else {
                    $value = $groupValue;
                }
                $currentNode = $value;
            }
        }

        return $currentNode;
    }

    /**
     * Transform flat configurator data into tree array
     * 
     * @param mixed $node
     * @param array $data
     * @return array
     */
    protected function transformConfiguratorToTree($node, $data)
    {
        if (isset($node['children'])) {
            if (isset($node['attributes'])) {
                foreach ($node['attributes'] as $attribute) {
                    if (isset($data[$attribute['name']])) {
                        $value = $data[$attribute['name']];
                    } else {
                        $value = '';
                    }
                    $currentNode['_attributes'][$attribute['name']] = $value;
                }
            }

            // the check for group value is not done here, but on the next level (recursion)
            // because the node may have attribute(s)
            foreach ($node['children'] as $child) {
                $currentNode[$child['name']] = $this->transformConfiguratorToTree($child, $data);
            }
        } else {
            if (isset($node['attributes'])) {
                foreach ($node['attributes'] as $attribute) {
                    if (isset($data[$attribute['name']])) {
                        $value = $data[$attribute['name']];
                    } else {
                        $value = '';
                    }
                    $currentNode['_attributes'][$attribute['name']] = $value;
                }

                if (isset($data[$node['name']])) {
                    $value = $data[$node['name']];
                } else {
                    $value = '';
                }
                $currentNode['_value'] = $value;
            } else {
                if (isset($data[$node['name']])) {
                    $value = $data[$node['name']];
                } else {
                    $value = '';
                }
                $currentNode = $value;
            }
        }

        return $currentNode;
    }

    /**
     * Returns data from the CSV
     * If data don't match with the csv column names, throws exception
     * 
     * @param array $data
     * @param string $key
     * @param int $iteration
     * @param string $adapter
     * @return mixed
     * @throws \Exception
     */
    public function getDataValue($data, $key, $iteration = 0)
    {
        if (!isset($data[$key])){
            return;
//            throw new \Exception("Data does not match with CSV column name $key");
        }
        
        if ($iteration > 1) { // if it is sub iteration node
            return explode('|', $data['key']);
        }

        return $data[$key];
    }

    /**
     * Creates columns name for the csv file
     * 
     * @param array $node
     * @param string $path
     */    
    public function collectHeader($node, $path)
    {
        if ($this->iterationParts[$path] == 'price'){
            $priceProfile = $this->getNodeFromProfile($this->getMainIterationPart(), 'price');
            $priceNodeMapper = $this->createMapperFromProfile($priceProfile);
            
            //only saving the price groups
//            $this->createHeaderPriceGroup($priceNodeMapper);
            
            //saving nodes different from price groups
            foreach ($this->getCustomerGroups() as $group) {
                $this->createHeaderPriceNodes($priceNodeMapper, $group->getKey());                
            }
        } elseif ($this->iterationParts[$path] == 'configurator') {
            $configuratorProfile = $this->getNodeFromProfile($this->getMainIterationPart(), 'configurator');
            $configuratorNodeMapper = $this->createMapperFromProfile($configuratorProfile);
            
            //group name, group description and group id is skipped
            $this->createHeaderConfigurator($configuratorNodeMapper);
            
        } elseif ($this->iterationParts[$path] == 'translation') {
            $translationProfile = $this->getNodeFromProfile($this->getMainIterationPart(), 'translation');
            $translationNodeMapper = $this->createMapperFromProfile($translationProfile);
            
            foreach ($this->getShops() as $shop) {
                if ($shop->getId() != 1) {
                    $this->createHeaderTranslation($translationNodeMapper, $shop->getId());
                }
            }
            
        } else {
            foreach ($node as $key => $value) {
                
                if (is_array($value)) {
                    $currentPath = $path . '/' . $key;
                    $this->collectHeader($value, $currentPath);
                } else {
                    if ($key == '_value') {
                        $pathParts = explode('/',$path);
                        $this->saveTempData($pathParts[count($pathParts) - 1]);
                    } else {
                        $this->saveTempData($key);                        
                    }
                }
            }
        }
    }
    
    /**
     * Saves price nodes as column names
     * 
     * @param array $node
     * @param string $groupKey
     * @param string $path
     */
    public function createHeaderPriceNodes($node, $groupKey, $path = null)
    {
        foreach ($node as $key => $value) {

            if (is_array($value)) {
                $currentPath = $this->getMergedPath($path, $key);
                $this->createHeaderPriceNodes($value, $groupKey, $currentPath);
            } else {
                if ($value == 'priceGroup') {
                    continue;
                }
                if ($key == '_value') {
                    $pathParts = explode('/', $path);
                    $name = $pathParts[count($pathParts) - 1] . '_' . $groupKey ;
                    $this->saveTempData($name);
                } else {
                    $key .= '_' . $groupKey;
                    $this->saveTempData($key);
                }
            }
        }
    }
    
    /**
     * Saves only the prices group nodes
     * 
     * @param array $node
     * @param string $path
     */
    public function createHeaderPriceGroup($node, $path = null)
    {
        foreach ($node as $key => $value) {

            if (is_array($value)) {
                $currentPath = $path . '/' . $key;
                $this->createHeaderPriceGroup($value, $currentPath);
            } else {
                //skipping price group
                if ($value != 'priceGroup') {
                    continue;
                }
                
                if ($key == '_value') {
                    $pathParts = explode('/', $path);
                    $name = $pathParts[count($pathParts) - 1];
                    $this->saveTempData($name);
                } else {
                    $this->saveTempData($key);
                }
            }
        }
    }
    
    /**
     * Saves configurator nodes, also skipping
     * configGroupId, configGroupName and configGroupDescription
     * 
     * @param array $node
     * @param string $path
     */
    public function createHeaderConfigurator($node, $path = null)
    {
        foreach ($node as $key => $value) {

            if (is_array($value)) {
                $currentPath = $path . '/' . $key;
                $this->createHeaderConfigurator($value, $currentPath);
            } else {
                if ($value == 'configGroupId' || $value == 'configGroupName' || $value == 'configGroupDescription') {
                    continue;
                }
                
                if ($key == '_value') {
                    $pathParts = explode('/', $path);
                    $name = $pathParts[count($pathParts) - 1];
                    $this->saveTempData($name);
                } else {
                    $this->saveTempData($key);
                }
            }
        }
    }
    
    /**
     * Saves translation nodes and skips languageId
     * 
     * @param array $node
     * @param int $shopId
     * @param string $path
     */
    public function createHeaderTranslation($node, $shopId, $path = null)
    {
        foreach ($node as $key => $value) {

            if (is_array($value)) {
                $currentPath = $path . '/' . $key;
                $this->createHeaderTranslation($value, $shopId, $currentPath);
            } else {
                
                if ($value == 'languageId') {
                    continue;
                }
                
                if ($key == '_value') {
                    $pathParts = explode('/', $path);
                    $name = $pathParts[count($pathParts) - 1] . '_' . $shopId ;
                    $this->saveTempData($name);
                } else {
                    $key .= '_' . $shopId;
                    $this->saveTempData($key);
                }
            }
        }
    }
    
    /**
     * Collects record data
     * 
     * @param mixed $node
     * @param string $path
     */
    public function collectData($node, $path)
    {
        if (isset($this->iterationParts[$path]) && $this->iterationParts[$path] != $this->getMainAdapter()){
            if ($this->iterationParts[$path] == 'price'){
                $priceProfile = $this->getNodeFromProfile($this->getMainIterationPart(), 'price');
                $priceTreeMapper = $this->createMapperFromProfile($priceProfile);
                $priceFlatMapper = $this->treeToFlat($priceTreeMapper);

                //todo: check price group flag
                foreach ($this->getCustomerGroups() as $group) {

                    $priceNode = $this->findNodeByPriceGroup($node, $group->getKey(), $priceFlatMapper);

                    if ($priceNode) {
                        $this->collectPriceData($priceNode, $priceFlatMapper);
                    } else {
                        $this->collectPriceData($priceTreeMapper, $priceFlatMapper, null, true);
                    }
                    unset($priceNode);
                }

            } elseif ($this->iterationParts[$path] == 'configurator') {
                $configuratorProfile = $this->getNodeFromProfile($this->getMainIterationPart(), 'configurator');
                $configuratorTreeMapper = $this->createMapperFromProfile($configuratorProfile);
                $configuratorFlatMapper = $this->treeToFlat($configuratorTreeMapper);
                
                foreach ($node as $key => $configurator) {
                    $this->collectConfiguratorData($configurator, $configuratorFlatMapper, null, $configurator);
                }

                $iterationTempData = $this->getIterationTempData();

                foreach ($iterationTempData as $key => $tempData) {
                    if (is_array($tempData)) {
                        if ($configuratorFlatMapper[$key] === 'configSetId'
                            || $configuratorFlatMapper[$key] === 'configSetType'
                            || $configuratorFlatMapper[$key] === 'configSetName'
                        ) {
                            $this->saveTempData($tempData[0]);
                        } else {
                            $data = implode('|', $tempData);
                            $this->saveTempData($data);
                        }
                    }
                }

                unset($this->iterationTempData);
            } elseif ($this->iterationParts[$path] == 'propertyValue') {
                $propertyValueProfile = $this->getNodeFromProfile($this->getMainIterationPart(), 'propertyValue');
                $propertyValueTreeMapper = $this->createMapperFromProfile($propertyValueProfile);
                $propertyValueFlatMapper = $this->treeToFlat($propertyValueTreeMapper);

                $tempCollection = array();
                foreach ($node as $propertyValue) {
                    foreach ($propertyValue as $key => $value) {
                        if ($propertyValueFlatMapper[$key] === 'propertyGroupName') {
                            $tempCollection[$key] = $value;
                        } else {
                            $tempCollection[$key][] = $value;
                        }
                    }
                }

                foreach ($tempCollection as $collection) {
                    if (is_array($collection)) {
                        $collection = implode('|', $collection);
                    }
                    $this->saveTempData($collection);
                }

                unset($tempCollection);
            } elseif ($this->iterationParts[$path] == 'translation') {
                $translationProfile = $this->getNodeFromProfile($this->getMainIterationPart(), 'translation');
                $translationTreeMapper = $this->createMapperFromProfile($translationProfile);
                $translationFlatMapper = $this->treeToFlat($translationTreeMapper);
                
                foreach ($node as $key => $translation) {
                    $this->collectTranslationData($translation, $translationFlatMapper);
                }
                
            } else {
                //processing images, similars and accessories
                foreach ($node as $value) {
                    $this->collectIterationData($value);
                }
                
                foreach ($this->getIterationTempData() as $tempData) {
                    if (is_array($tempData)) {
                        $data = implode('|', $tempData);
                        $this->saveTempData($data);
                    }
                }
                
                unset($this->iterationTempData);
            }
        } else {
            foreach ($node as $key => $value) {
                if (is_array($value)) {
                    $currentPath = $this->getMergedPath($path, $key);
                    $this->collectData($value, $currentPath);
                } else {
                    $this->saveTempData($value);
                }
            }            
        }
    }
    
    public function collectIterationData($node, $path = null)
    {        
        foreach ($node as $key => $value) {
            $currentPath = $this->getMergedPath($path, $key);
                
            if (is_array($value)) {
                $this->collectIterationData($value, $currentPath);
            } else {
                $this->saveIterationTempData($currentPath, $value);
            }
        }
    }
    
    /**
     * Returns price node by price group 
     * 
     * @param array $node
     * @param string $groupKey
     * @param array $mapper
     * @return array
     */
    public function findNodeByPriceGroup($node, $groupKey, $mapper)
    {
        foreach ($node as $value) {
            $priceKey = $this->getPriceGroupFromNode($value, $mapper);
            if ($priceKey == $groupKey) {
                return $value;
            }
        }

        return;
    }

    public function getPriceGroupFromNode($node, $mapper, $path = null)
    {
        foreach ($node as $key => $value) {
            $currentPath = $this->getMergedPath($path, $key);

            if (is_array($value)) {
                $result = $this->getPriceGroupFromNode($value, $mapper, $currentPath);

                if ($result) {
                    return $result;
                }
            }

            if ($mapper[$currentPath] == 'priceGroup') {
                return $value;
            }
        }
    }
    
    public function collectPriceData($node, $mapper, $path = null, $emptyResult = false)
    {
         foreach ($node as $key => $value) {
            $currentPath = $this->getMergedPath($path, $key);

            if (is_array($value)) {
                $this->collectPriceData($value, $mapper, $currentPath, $emptyResult);
            } else {
                if ($mapper[$currentPath] != 'priceGroup') {
                    if ($emptyResult) {
                        $this->saveTempData(null);
                    } else {
                        $this->saveTempData($value);
                    }
                }
            }
        }
    }
     
   public function treeToFlat($node)
    {
        $this->resetTempMapper();
        $this->convertToFlat($node);

        return $this->getTempMapper();
    }

    protected function convertToFlat($node, $path)
    {
        foreach ($node as $key => $value) {
            $currentPath = $this->getMergedPath($path, $key);

            if (is_array($value)) {
                $this->convertToFlat($value, $currentPath);
            } else {
                $this->saveTempMapper($currentPath, $value);
            }
        }
    }
        
    /**
     * Returns the iteration part of the tree
     * 
     * @return array
     */
    public function getMainIterationPart()
    {
        if ($this->mainIterationPart == null) {
            $tree = json_decode($this->config, true);
            $this->findMainIterationPart($tree);
        }

        return $this->mainIterationPart;
    }
    
    public function getMainAdapter()
    {
        if ($this->mainAdapter == null) {
            $mainIterationPart = $this->getMainIterationPart();
            $this->mainAdapter = $mainIterationPart['adapter'];
        }
        
        return $this->mainAdapter;
    }
    
    /**
     * Finds and saves iteration parts
     * 
     * @param array $nodes
     * @param string $path
     */
    public function processIterationParts($nodes, $path = null)
    {
        foreach ($nodes as $key => $node) {
            
            if (isset($nodes['name'])) {
                $currentPath = $this->getMergedPath($path, $nodes['name']);
            } else {
                $currentPath = $path;
            }
            
            if ($key == 'type' && $node == 'iteration') {
                
                $this->saveIterationParts($currentPath, $nodes['adapter']);
            }
            
            if (is_array($node)) {
                $this->processIterationParts($node, $currentPath);
            }
        }
    }
    
    public function saveIterationTempData($currentPath, $value)
    {
        $this->iterationTempData[$currentPath][] = $value;
    }
    
    public function getIterationTempData()
    {
        return $this->iterationTempData;
    }
    
    public function unsetIterationTempData()
    {
        unset($this->iterationTempData);
    }
    
    public function getNodeFromProfile($node, $adapter)
    {
        foreach ($node as $key => $value) {
            
            if ($key == 'adapter' && $value == $adapter) {
                return $node;
            }
            
            if (is_array($value)) {
                $seakNode = $this->getNodeFromProfile($value, $adapter);
                if ($seakNode) {
                    return $seakNode;
                }
            }
        }
    }
    
    /**
     * Returns configuration group value by given node and mapper
     * 
     * @param array $node
     * @param array $mapper
     * @param string $path
     * @return string
     */
    public function findConfigurationGroupValue($node, $mapper, $path = null)
    {
        foreach ($node as $key => $value) {
            $currentPath = $this->getMergedPath($path, $key);
            
            if (is_array($value)) {
                $result = $this->findConfigurationGroupValue($value, $mapper, $currentPath);
                
                if ($result) {
                    return $result;
                }
                
            } else {
                 if ($mapper[$currentPath] == 'configGroupName'){
                     return $value;
                 }
            }
        } 
    }
    
    /**
     * @param array $node
     * @param array $mapper
     * @param string $path
     * @param array $originalNode
     */
    public function collectConfiguratorData($node, $mapper, $path = null, $originalNode = null)
    {
        foreach ($node as $key => $value) {
            
            $currentPath = $this->getMergedPath($path, $key);
            
            if (is_array($value)) {
                $this->collectConfiguratorData($value, $mapper, $currentPath, $node);
            } else {
                if ($mapper[$currentPath] == 'configGroupName'
                    || $mapper[$currentPath] == 'configGroupDescription'
                    || $mapper[$currentPath] == 'configGroupId') {
                    continue;
                }
                
                if ($mapper[$currentPath] == 'configOptionName'){
                    $group = $this->findConfigurationGroupValue($originalNode, $mapper);
                    
                    if ($value && $group) {
                        $mixedValue = $group . ':' . $value;                        
                    }
                                        
                    $this->saveIterationTempData($currentPath, $mixedValue);
                    unset($mixedValue);
                } else {
                    $this->saveIterationTempData($currentPath, $value);
                }
            }
        }
    }
    
    /**
     * @param type $node
     * @param type $mapper
     * @param type $path
     */
    public function collectTranslationData($node, $mapper, $path = null)
    {
        foreach ($node as $key => $value) {
            $currentPath = $this->getMergedPath($path, $key);
            if (is_array($value)) {
                $this->collectTranslationData($value, $mapper, $currentPath);
            } else {
                if ($mapper[$currentPath] == 'languageId'){
                    continue;
                }
                
                $this->saveTempData($value);
            }
        }
    }
    
    public function getMergedPath($path, $key)
    {
        if ($path) {
            $newPath = $path . '/' . $key;
        } else {
            $newPath = $key;
        }
        
        return $newPath;
    }

    /**
     * Saves interation parts
     * 
     * @param string $path
     * @param string $adapter
     */
    public function saveIterationParts($path, $adapter)
    {
        $this->iterationParts[$path] = $adapter;
    }
    
    public function resetTempData()
    {
        $this->tempData = array();
    }
    
    public function getTempData()
    {
        return $this->tempData;
    }

    /**
     * @param string $data
     */
    public function saveTempData($data)
    {
        $this->tempData[] = $data;
    }
    
    public function resetTempMapper()
    {
        $this->tempMapper = array();
    }

    public function getTempMapper()
    {
        return $this->tempMapper;
    }

    /**
     * @param string $data
     */
    public function saveTempMapper($path, $data)
    {
        $this->tempMapper[$path] = $data;
    }

    public function getCustomerGroups()
    {
        $groups = Shopware()->Models()->getRepository('Shopware\Models\Customer\Group')->findAll();
        
        return $groups;
    }
    
    public function getShops()
    {
        $shops = Shopware()->Models()->getRepository('Shopware\Models\Shop\Shop')->findAll();
        
        return $shops;
    }
}<|MERGE_RESOLUTION|>--- conflicted
+++ resolved
@@ -2,7 +2,7 @@
 
 namespace Shopware\Components\SwagImportExport\Transoformers;
 
-use \Shopware\Components\SwagImportExport\Utils\SnippetsHelper as SnippetsHelper;
+use \Shopware\Components\SwagImportExport\Utils\SnippetsHelper;
 
 /**
  * The responsibility of this class is to restructure the flat array to tree and vise versa
@@ -319,7 +319,6 @@
                     $setNames = $this->getFirstElement($setNames);
                 }
 
-<<<<<<< HEAD
                 $configs = array();
                 $values = explode($separator, $this->getDataValue($data, $columnMapper['configOptionName']));
                 $optionIds = explode($separator, $this->getDataValue($data, $columnMapper['configOptionId']));
@@ -328,8 +327,6 @@
                 $counter = $columnMapper['configOptionId'] !== false ? count($optionIds) : count($values);
 
                 for ($i = 0; $i < $counter; $i++) {
-=======
-                for ($i = 0; $i < count($values); $i++) {
 
                     if (strstr($values[$i], '::')) {
                         $message = SnippetsHelper::getNamespace()
@@ -337,9 +334,7 @@
                         throw new \Exception($message);
                     }
 
->>>>>>> 68a64f59
                     $value = explode(':', $values[$i]);
-
                     $configs[] = $this->transformConfiguratorToTree($node, array(
                         $columnMapper['configGroupName'] => $value[0],
                         $columnMapper['configOptionName'] => $value[1],
