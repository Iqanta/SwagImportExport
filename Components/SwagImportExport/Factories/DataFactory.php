<?php

namespace Shopware\Components\SwagImportExport\Factories;

use Shopware\Components\SwagImportExport\DataIO;
use Shopware\Components\SwagImportExport\Session\Session;
<<<<<<< HEAD
use Shopware\Components\SwagImportExport\DbAdapters\DataDbAdapter;
=======
use Shopware\Components\SwagImportExport\Logger\Logger;
>>>>>>> d4a2e320
use Shopware\Components\SwagImportExport\DbAdapters\CategoriesDbAdapter;
use Shopware\Components\SwagImportExport\DbAdapters\ArticlesDbAdapter;
use Shopware\Components\SwagImportExport\DbAdapters\ArticlesPricesDbAdapter;
use Shopware\Components\SwagImportExport\DbAdapters\ArticlesImagesDbAdapter;
use Shopware\Components\SwagImportExport\DbAdapters\ArticlesInStockDbAdapter;
use Shopware\Components\SwagImportExport\DbAdapters\ArticlesTranslationsDbAdapter;
use Shopware\Components\SwagImportExport\DbAdapters\CustomerDbAdapter;
use Shopware\Components\SwagImportExport\DbAdapters\OrdersDbAdapter;
use Shopware\Components\SwagImportExport\DbAdapters\NewsletterDbAdapter;
use Shopware\Components\SwagImportExport\Utils\DataColumnOptions;
use Shopware\Components\SwagImportExport\Utils\DataLimit;
use Shopware\Components\SwagImportExport\Utils\DataFilter;
use Shopware\CustomModels\ImportExport\Session as SessionEntity;
use Shopware\CustomModels\ImportExport\Logger as LoggerEntity;

class DataFactory extends \Enlight_Class implements \Enlight_Hook
{

    private $cache;
    
    private $sessionRepository;

    /**
     * @param string $adapterType
     * @param array $postData
     * @return Shopware\Components\SwagImportExport\DataIO
     */
    public function getAdapter($adapterType,$postData)
    {
        $adapter = $this->cache[$adapterType];

        if ($adapter === null) {
            $adapter = $this->createDataIO($adapterType, $postData);
        }
        
        return $adapter;
    }

    /**
     * @param array $params
     * @return \Shopware\Components\SwagImportExport\DataIO
     */
    public function createDataIO($dbAdapter, $dataSession, $logger)
    {
        return new DataIO($dbAdapter, $dataSession, $logger);
    }

    /**
     * Returns the necessary adapter
     * 
     * @param string $adapterType
     * @return object dbAdapter
     * @throws \Exception
     */
    public function createDbAdapter($adapterType)
    {
        $event = Shopware()->Events()->notifyUntil(
                'Shopware_Components_SwagImportExport_Factories_CreateDbAdapter',
                array('subject' => $this, 'adapterType' => $adapterType)
        );

        if ($event && $event instanceof \Enlight_Event_EventArgs
                && $event->getReturn() instanceof DataDbAdapter){
            return $event->getReturn();
        }

        switch ($adapterType) {
            case 'categories':
                return $this->createCategoriesDbAdapter();
            case 'articles':
                return $this->createArticlesDbAdapter();
            case 'articlesInStock':
                return $this->createArticlesInStockDbAdapter();
            case 'articlesTranslations':
                return $this->createArticlesTranslationsDbAdapter();
            case 'articlesPrices':
                return $this->createArticlesPricesDbAdapter();
            case 'articlesImages':
                return $this->createArticlesImagesDbAdapter();
            case 'orders':
                return $this->createOrdersDbAdapter();
            case 'customers':
                return $this->createCustomerDbAdapter();
            case 'newsletter':
                return $this->createNewsletterDbAdapter();
            default: throw new \Exception('Db adapter type is not valid');
        }
    }

    public function loadSession($data)
    {   
        $sessionId = $data['sessionId'];

        $sessionEntity = $this->getSessionRepository()->findOneBy(array('id' => $sessionId));

        if (!$sessionEntity) {
            $sessionEntity = new SessionEntity();
            $loggerEntity = new LoggerEntity();
            $loggerEntity->setCreatedAt();

            $sessionEntity->setLogger($loggerEntity);
        }

        $session = $this->createSession($sessionEntity);

        return $session;
    }

    public function loadLogger(Session $session)
    {
        $loggerEntity = $session->getLogger();

        $logger = $this->createLogger($loggerEntity);

        return $logger;
    }

    /**
     * Returns columnOptions adapter
     * 
     * @param type $options
     * @return \Shopware\Components\SwagImportExport\Utils\DataColumnOptions
     */
    public function createColOpts($options)
    {
        return new DataColumnOptions($options);
    }
    
    /**
     * Returns limit adapter
     * 
     * @param array $limit
     * @return \Shopware\Components\SwagImportExport\Utils\DataLimit
     */
    public function createLimit(array $limit)
    {
        return new DataLimit($limit);
    }
    
    /**
     * Returns filter adapter
     * 
     * @param type $filter
     * @return \Shopware\Components\SwagImportExport\Utils\DataFilter
     */
    public function createFilter($filter)
    {
        return new DataFilter($filter);
    }

    /**
     * Helper Method to get access to the session repository.
     *
     * @return Shopware\CustomModels\ImportExport\Session
     */
    public function getSessionRepository()
    {
        if ($this->sessionRepository === null) {
            $this->sessionRepository = Shopware()->Models()->getRepository('Shopware\CustomModels\ImportExport\Session');
        }
        return $this->sessionRepository;
    }

    protected function createSession(SessionEntity $sessionEntity)
    {
        return new Session($sessionEntity);
    }

    protected function createLogger(LoggerEntity $loggerEntity)
    {
        return new Logger($loggerEntity);
    }

    /**
     * This method can be hooked
     * 
     * @return \Shopware\Components\SwagImportExport\DbAdapters\CategoriesDbAdapter
     */    
    protected function createCategoriesDbAdapter()
    {
        $proxyAdapter = Shopware()->Hooks()
                ->getProxy('Shopware\Components\SwagImportExport\DbAdapters\CategoriesDbAdapter');
        return new $proxyAdapter;
    }

    /**
     * 
     * @return \Shopware\Components\SwagImportExport\DbAdapters\ArticlesDbAdapter
     */
    protected function createArticlesDbAdapter()
    {
        $proxyAdapter = Shopware()->Hooks()
                ->getProxy('Shopware\Components\SwagImportExport\DbAdapters\ArticlesDbAdapter');
        return new $proxyAdapter;
    }

    /**
     * 
     * @return \Shopware\Components\SwagImportExport\DbAdapters\ArticlesInStockDbAdapter
     */
    protected function createArticlesInStockDbAdapter()
    {
        $proxyAdapter = Shopware()->Hooks()
                ->getProxy('Shopware\Components\SwagImportExport\DbAdapters\ArticlesInStockDbAdapter');
        return new $proxyAdapter;
    }

    /**
     * 
     * @return \Shopware\Components\SwagImportExport\DbAdapters\ArticlesTranslationsDbAdapter
     */
    protected function createArticlesTranslationsDbAdapter()
    {
        $proxyAdapter = Shopware()->Hooks()
                ->getProxy('Shopware\Components\SwagImportExport\DbAdapters\ArticlesTranslationsDbAdapter');
        return new $proxyAdapter;
    }

    /**
     * This method can be hookable
     * 
     * @return \Shopware\Components\SwagImportExport\DbAdapters\ArticlesPricesDbAdapter
     */    
    protected function createArticlesPricesDbAdapter()
    {
        $proxyAdapter = Shopware()->Hooks()
                ->getProxy('Shopware\Components\SwagImportExport\DbAdapters\ArticlesPricesDbAdapter');
        return new $proxyAdapter;
    }

    /**
     * This method can be hookable
     * 
     * @return \Shopware\Components\SwagImportExport\DbAdapters\ArticlesImagesDbAdapter
     */    
    protected function createArticlesImagesDbAdapter()
    {
        $proxyAdapter = Shopware()->Hooks()
                ->getProxy('Shopware\Components\SwagImportExport\DbAdapters\ArticlesImagesDbAdapter');
        return new $proxyAdapter;
    }

    /**
     * 
     * @return \Shopware\Components\SwagImportExport\DbAdapters\CustomerDbAdapter
     */
    protected function createCustomerDbAdapter()
    {
        $proxyAdapter = Shopware()->Hooks()
                ->getProxy('Shopware\Components\SwagImportExport\DbAdapters\CustomerDbAdapter');
        return new $proxyAdapter;
    }

    /**
     * 
     * @return \Shopware\Components\SwagImportExport\DbAdapters\OrdersDbAdapter
     */
    protected function createOrdersDbAdapter()
    {
        $proxyAdapter = Shopware()->Hooks()
                ->getProxy('Shopware\Components\SwagImportExport\DbAdapters\OrdersDbAdapter');
        return new $proxyAdapter;
    }

    /**
     * 
     * @return \Shopware\Components\SwagImportExport\DbAdapters\NewsletterDbAdapter
     */
    protected function createNewsletterDbAdapter()
    {
        $proxyAdapter = Shopware()->Hooks()
                ->getProxy('Shopware\Components\SwagImportExport\DbAdapters\NewsletterDbAdapter');
        return new $proxyAdapter;
    }

}<|MERGE_RESOLUTION|>--- conflicted
+++ resolved
@@ -4,11 +4,8 @@
 
 use Shopware\Components\SwagImportExport\DataIO;
 use Shopware\Components\SwagImportExport\Session\Session;
-<<<<<<< HEAD
+use Shopware\Components\SwagImportExport\Logger\Logger;
 use Shopware\Components\SwagImportExport\DbAdapters\DataDbAdapter;
-=======
-use Shopware\Components\SwagImportExport\Logger\Logger;
->>>>>>> d4a2e320
 use Shopware\Components\SwagImportExport\DbAdapters\CategoriesDbAdapter;
 use Shopware\Components\SwagImportExport\DbAdapters\ArticlesDbAdapter;
 use Shopware\Components\SwagImportExport\DbAdapters\ArticlesPricesDbAdapter;
@@ -97,7 +94,7 @@
             default: throw new \Exception('Db adapter type is not valid');
         }
     }
-
+    
     public function loadSession($data)
     {   
         $sessionId = $data['sessionId'];
@@ -158,7 +155,7 @@
     {
         return new DataFilter($filter);
     }
-
+    
     /**
      * Helper Method to get access to the session repository.
      *
@@ -171,7 +168,7 @@
         }
         return $this->sessionRepository;
     }
-
+    
     protected function createSession(SessionEntity $sessionEntity)
     {
         return new Session($sessionEntity);
@@ -183,7 +180,7 @@
     }
 
     /**
-     * This method can be hooked
+     * This method can be hookable
      * 
      * @return \Shopware\Components\SwagImportExport\DbAdapters\CategoriesDbAdapter
      */    
