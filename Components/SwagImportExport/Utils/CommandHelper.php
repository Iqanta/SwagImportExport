--- conflicted
+++ resolved
@@ -174,10 +174,7 @@
         $format = $postData['format'];
 
         $dataIO->initialize($colOpts, $limit, $filter, $type, $format, $maxRecordCount);
-<<<<<<< HEAD
         $dataIO->setUsername($this->username);
-=======
->>>>>>> 54e77e6e
         
         // we create the file writer that will write (partially) the result file
         $fileFactory = $this->Plugin()->getFileIOFactory();
@@ -288,10 +285,7 @@
         $format = $postData['format'];
 
         $dataIO->initialize($colOpts, $limit, $filter, $type, $format, $maxRecordCount);
-<<<<<<< HEAD
         $dataIO->setUsername($this->username);
-=======
->>>>>>> 54e77e6e
         
         $dataTransformerChain = $this->Plugin()->getDataTransformerFactory()->createDataTransformerChain(
                 $profile, array('isTree' => $fileReader->hasTreeStructure())
