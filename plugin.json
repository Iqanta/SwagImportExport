--- conflicted
+++ resolved
@@ -13,19 +13,11 @@
     "changelog": {
         "de": {
             "1.0.1": "Problem mit verschwindendem Import/Export Menü-Eintrag behoben; Weitere ACL-Zugangsberechtigungen hinzugefügt; Korrektur: article.active Verhalten; Korrektur: Artikel-Attribute; Korrektur: Datums- und Zeitimporte",
-<<<<<<< HEAD
-            "1.0.2": "Korrektur: Import von gegenseitig abhängigen Artikeln (ähnliche / related Artikel). Feature: Überpringen von Datensätzen; Feature: Events für Erweiterung des Moduls.; Feature: Setze Standard-Werte beim Benutzer-Import (active-flag, default payment);Instock-Filter für Exporte hinzugefügt.;Changed db scheme on update from 1.0.0 to 1.0.2;"
+            "1.0.2": "Korrektur: Import von gegenseitig abhängigen Artikeln (ähnliche / related Artikel). Feature: Überpringen von Datensätzen; Feature: Events für Erweiterung des Moduls.; Feature: Setze Standard-Werte beim Benutzer-Import (active-flag, default payment);Instock-Filter für Exporte hinzugefügt.;Changed db scheme on update from 1.0.0 to 1.0.2;Korrektur: Import von Preisstaffeln"
         },
         "en": {
             "1.0.1": "Fixed disappearing of the old import/export item from the menu; Added more ACL permissions; Fixed article active flag behaviour; Fixed article attributes entries; Fixed date/time article import issues",
-            "1.0.2": "Added after import for the related articles - similar and accessories. Added new feature that skips corrupted record when importing; Added filter and notify events.;Sets default values on user import, for active state and default payment columns.;Added instock filter for exports;Changed db scheme on update from 1.0.0 to 1.0.2;"
-=======
-            "1.0.2": "Korrektur: Import von gegenseitig abhängigen Artikeln (ähnliche / related Artikel). Feature: Überpringen von Datensätzen; Feature: Events für Erweiterung des Moduls.; Feature: Setze Standard-Werte beim Benutzer-Import (active-flag, default payment);Instock-Filter für Exporte hinzugefügt.;Korrektur: Import von Preisstaffeln"
-        },
-        "en": {
-            "1.0.1": "Fixed disappearing of the old import/export item from the menu; Added more ACL permissions; Fixed article active flag behaviour; Fixed article attributes entries; Fixed date/time article import issues",
-            "1.0.2": "Added after import for the related articles - similar and accessories. Added new feature that skips corrupted record when importing; Added filter and notify events.;Sets default values on user import, for active state and default payment columns.;Added instock filter for exports;Fixed bug on import price: 'to' had a wrong value."
->>>>>>> 39362172
+            "1.0.2": "Added after import for the related articles - similar and accessories. Added new feature that skips corrupted record when importing; Added filter and notify events.;Sets default values on user import, for active state and default payment columns.;Added instock filter for exports;Changed db scheme on update from 1.0.0 to 1.0.2;Fixed bug on import price: 'to' had a wrong value."
         }
     },
 
