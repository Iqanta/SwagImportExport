<?php

/**
 * Shopware 4.2
 * Copyright © shopware AG
 *
 * According to our dual licensing model, this program can be used either
 * under the terms of the GNU Affero General Public License, version 3,
 * or under a proprietary license.
 *
 * The texts of the GNU Affero General Public License with an additional
 * permission and of our proprietary license can be found at and
 * in the LICENSE file you have received along with this program.
 *
 * This program is distributed in the hope that it will be useful,
 * but WITHOUT ANY WARRANTY; without even the implied warranty of
 * MERCHANTABILITY or FITNESS FOR A PARTICULAR PURPOSE. See the
 * GNU Affero General Public License for more details.
 *
 * "Shopware" is a registered trademark of shopware AG.
 * The licensing of the program under the AGPLv3 does not imply a
 * trademark license. Therefore any rights, title and interest in
 * our trademarks remain entirely with us.
 */

/**
 * Shopware SwagImportExport Plugin - Bootstrap
 *
 * @category  Shopware
 * @package   Shopware\Components\Console\Command
 * @copyright Copyright (c) 2014, shopware AG (http://www.shopware.de)
 */
final class Shopware_Plugins_Backend_SwagImportExport_Bootstrap extends Shopware_Components_Plugin_Bootstrap
{

    /**
     * @var Shopware\Components\SwagImportExport\Factories\DataFactory
     */
    private $dataFactory;

    /**
     * @var Shopware\Components\SwagImportExport\Factories\ProfileFactory
     */
    private $profileFactory;

    /**
     * @var Shopware\Components\SwagImportExport\Factories\FileIOFactory
     */
    private $fileIOFactory;

    /**
     * @var Shopware\Components\SwagImportExport\Factories\DataTransformerFactory
     */
    private $dataTransformerFactory;

    /**
     * Returns the plugin label which is displayed in the plugin information and
     * in the Plugin Manager.
     * @return string
     */
    public function getLabel()
    {
        return 'Shopware Import/Export';
    }

    /**
     * Returns the current version of the plugin.
     * @return string
     */
    public function getVersion()
    {
        return "1.0.0";
    }

    /**
     * After init event of the bootstrap class.
     *
     * The afterInit function registers the custom plugin models.
     */
    public function afterInit()
    {
        $this->registerCustomModels();
    }

    /**
     * Install function of the plugin bootstrap.
     *
     * Registers all necessary components and dependencies.
     *
     * @return bool
     */
    public function install()
    {
        $this->checkLicense();

        $this->createDatabase();
        $this->createMenu();
        $this->registerEvents();
        $this->createDirectories();
        $this->createConfiguration();
        $this->addACLResource();
        
        return true;
    }

    /**
     * Uninstall function of the plugin.
     * Fired from the plugin manager.
     * @return bool
     */
    public function uninstall()
    {
        $this->removeDatabaseTables();
        $this->deleteACLResource();
        
        return true;
    }

    /**
     * Register components directory
     */
    public function registerMyNamespace()
    {
        // Register Doctrine RegExp extension
        $config = $this->Application()->Models()->getConfiguration();
        $classLoader = new \Doctrine\Common\ClassLoader('DoctrineExtensions', $this->Path() . 'Components/');
        $classLoader->register();
        $config->addCustomStringFunction('GroupConcat', 'DoctrineExtensions\Query\Mysql\GroupConcat');
        
        $this->Application()->Loader()->registerNamespace(
                'Shopware\Components', $this->Path() . 'Components/'
        );
        $this->Application()->Loader()->registerNamespace(
                'Shopware\Commands', $this->Path() . 'Commands/'
        );
    }
    
    private function createDirectories()
    {
        $importCron = Shopware()->DocPath() . 'files/import_cron/';
        mkdir($importCron, 0777, true);

        $importExport = Shopware()->DocPath() . 'files/import_export/';
        mkdir($importExport, 0777, true);
    }

    /**
     * Returns DataFactory
     */
    public function getDataFactory()
    {
        if ($this->dataFactory === null) {
            $this->registerMyNamespace();
            $this->dataFactory = Enlight_Class::Instance('Shopware\Components\SwagImportExport\Factories\DataFactory');
        }

        return $this->dataFactory;
    }

    /**
     * Returns ProfileFactory
     */
    public function getProfileFactory()
    {
        if ($this->profileFactory === null) {
            $this->registerMyNamespace();
            $this->profileFactory = Enlight_Class::Instance('Shopware\Components\SwagImportExport\Factories\ProfileFactory');
        }

        return $this->profileFactory;
    }

    /**
     * Returns FileIOFactory
     */
    public function getFileIOFactory()
    {
        if ($this->fileIOFactory === null) {
            $this->registerMyNamespace();
            $this->fileIOFactory = Enlight_Class::Instance('Shopware\Components\SwagImportExport\Factories\FileIOFactory');
        }

        return $this->fileIOFactory;
    }

    /**
     * Returns DataTransformerFactory
     */
    public function getDataTransformerFactory()
    {
        if ($this->dataTransformerFactory === null) {
            $this->registerMyNamespace();
            $this->dataTransformerFactory = Enlight_Class::Instance('Shopware\Components\SwagImportExport\Factories\DataTransformerFactory');
        }

        return $this->dataTransformerFactory;
    }

    /**
     * Creates the plugin database table over the doctrine schema tool.
     */
    private function createDatabase()
    {
        $em = $this->Application()->Models();
        $tool = new \Doctrine\ORM\Tools\SchemaTool($em);

        $classes = array(
            $em->getClassMetadata('Shopware\CustomModels\ImportExport\Session'),
            $em->getClassMetadata('Shopware\CustomModels\ImportExport\Logger'),
            $em->getClassMetadata('Shopware\CustomModels\ImportExport\Profile'),
            $em->getClassMetadata('Shopware\CustomModels\ImportExport\Expression')
        );

        try {
            $tool->createSchema($classes);
        } catch (\Doctrine\ORM\Tools\ToolsException $e) {
            
        }
    }

    /**
     * Removes the plugin database tables
     */
    private function removeDatabaseTables()
    {
        $em = $this->Application()->Models();
        $tool = new \Doctrine\ORM\Tools\SchemaTool($em);

        $classes = array(
            $em->getClassMetadata('Shopware\CustomModels\ImportExport\Session'),
            $em->getClassMetadata('Shopware\CustomModels\ImportExport\Logger'),
//            $em->getClassMetadata('Shopware\CustomModels\ImportExport\Profile'),
//            $em->getClassMetadata('Shopware\CustomModels\ImportExport\Expression')
        );

        $tool->dropSchema($classes);
    }

    /**
     * Creates the Swag Import Export backend menu item.
     */
    public function createMenu()
    {
        $this->createMenuItem(
                array(
                    'label' => 'Import/Export',
                    'controller' => 'SwagImportExport',
                    'class' => 'sprite-server--plus',
                    'action' => 'Index',
                    'active' => 1,
                    'parent' => $this->Menu()->findOneBy('label', 'Inhalte'),
                    'position' => 6,
                )
        );
    }

    /**
     * Registers all necessary events.
     */
    protected function registerEvents()
    {
        $this->subscribeEvent(
                'Enlight_Controller_Dispatcher_ControllerPath_Backend_SwagImportExport', 'getBackendController'
        );

        $this->subscribeEvent(
                'Enlight_Controller_Action_PostDispatch_Backend_Index', 'injectBackendAceEditor'
        );
        $this->subscribeEvent(
                'Shopware_Console_Add_Command', 'onAddConsoleCommand'
        );
        
        $this->subscribeEvent(
                'Enlight_Controller_Dispatcher_ControllerPath_Frontend_SwagImportExport', 'getFrontendController'
        );
    }

    /**
     * Returns the path to the backend controller.
     *
     * @param Enlight_Event_EventArgs $args
     * @return string
     */
    public function getBackendController(Enlight_Event_EventArgs $args)
    {
        $this->checkLicense();
        $this->registerMyNamespace();

        $this->Application()->Snippets()->addConfigDir(
                $this->Path() . 'Snippets/'
        );

        $this->Application()->Template()->addTemplateDir(
                $this->Path() . 'Views/'
        );

        return $this->Path() . '/Controllers/Backend/SwagImportExport.php';
    }
    
    /**
     * Injects Ace Editor used in Conversions GUI
     * 
     * @param Enlight_Event_EventArgs $args
     */
    public function injectBackendAceEditor(Enlight_Event_EventArgs $args)
    {
        $controller = $args->getSubject();
        $request = $controller->Request();
        $response = $controller->Response();
        $view = $controller->View();

        if (!$request->isDispatched() || $response->isException() || !$view->hasTemplate()
        ) {
            return;
        }

        $view->addTemplateDir($this->Path() . 'Views/');
        $view->extendsTemplate('backend/swag_import_export/menu_entry.tpl');
    }

    /**
     * Returns the path to the frontend controller.
     *
     * @param Enlight_Event_EventArgs $args
     * @return string
     */
    public function getFrontendController(Enlight_Event_EventArgs $args)
    {
        $this->checkLicense();
        $this->registerMyNamespace();

        return $this->Path() . '/Controllers/Frontend/SwagImportExport.php';
    }
    
    /**
     * Adds the console commands (sw:import and sw:export)
     * 
     * @param Enlight_Event_EventArgs $args
     * @return \Doctrine\Common\Collections\ArrayCollection
     */
    public function onAddConsoleCommand(Enlight_Event_EventArgs $args)
    {
        $this->checkLicense();

        $this->registerMyNamespace();
        return new Doctrine\Common\Collections\ArrayCollection(array(
            new \Shopware\Commands\SwagImportExport\ImportCommand(),
            new \Shopware\Commands\SwagImportExport\ExportCommand(),
            new \Shopware\Commands\SwagImportExport\ProfilesCommand(),
        ));
    }

    /**
     * Check if a license for "core" or "MultiEdit" is available.
     *
     * @param bool $throwException
     * @return bool
     * @throws Exception
     */
    public function checkLicense($throwException = true)
    {
        $check1 = $this->checkLicenseCore(false);
        $check2 = $this->checkLicenseImportExport(false);

        if(!$check1 && !$check2 && $throwException) {
            throw new Exception('License check for module "SwagImportExport" has failed.');
        }

        return $check1 || $check2;
    }

    public function checkLicenseImportExport($throwException = true)
    {
        try {
            static $r, $m = 'SwagImportExport';
            if(!isset($r)) {
                $s = base64_decode('TMkkdQFC0KhFzejxL79Jc2fXZ5Q=');
                $c = base64_decode('31wJZc+DkoCm4Hga/84/hwymQBE=');
                $r = sha1(uniqid('', true), true);
                /** @var $l Shopware_Components_License */
                $l = $this->Application()->License();
                $i = $l->getLicense($m, $r);
                $t = $l->getCoreLicense();
                $u = strlen($t) === 20 ? sha1($t . $s . $t, true) : 0;
                $r = $i === sha1($c. $u . $r, true);
            }
            if(!$r && $throwException) {
                throw new Exception('License check for module "' . $m . '" has failed.');
            }
            return $r;
        } catch (Exception $e) {
            if($throwException) {
                throw new Exception('License check for module "' . $m . '" has failed.');
            } else {
                return false;
            }
        }
    }
    
    /**
     * Create plugin configuration
     */
    public function createConfiguration()
    {
        $form = $this->Form();
        
        $form->setElement(
            'combo',
            'SwagImportExportImageMode',
            array(
                'label' => 'Image import mode',
                'store' => array(
                    array(1, 'Re-use same article images'),
                    array(2, 'Don\'t re-use article images')
                ),
                'required' => false,
                'multiSelect' => false,
                'value' => 2
            )
        );
        
        $this->createTranslations();
    }
    
    /**
     * @param   bool $throwException
     * @throws  Exception
     * @return  bool
     */
    public function checkLicenseCore($throwException = true)
    {
        static $r, $m = 'SwagCommercial';
        if(!isset($r)) {
            $s = base64_decode('HxXzbjuwgns5D4TlHM+tV9K1svc=');
            $c = base64_decode('IPF8Dvf0oWT0jMP4wlz1oZ9H+Lc=');
            $r = sha1(uniqid('', true), true);
            /** @var $l Shopware_Components_License */
            $l = $this->Application()->License();
            $i = $l->getLicense($m, $r);
            $t = $l->getCoreLicense();
            $u = strlen($t) === 20 ? sha1($t . $s . $t, true) : 0;
            $r = $i === sha1($c. $u . $r, true);
        }
        if(!$r && $throwException) {
            throw new Exception('License check for module "' . $m . '" has failed.');
        }
        return $r;
    }
    
    /**
<<<<<<< HEAD
     * add the acl resource
     */
    protected function addACLResource() {
        $sql = "
            INSERT IGNORE INTO s_core_acl_resources (name) VALUES ('importexport');
            INSERT IGNORE INTO s_core_acl_privileges (resourceID,name) VALUES ( (SELECT id FROM s_core_acl_resources WHERE name = 'importexport'), 'export');
            INSERT IGNORE INTO s_core_acl_privileges (resourceID,name) VALUES ( (SELECT id FROM s_core_acl_resources WHERE name = 'importexport'), 'import');
            UPDATE s_core_menu SET resourceID = (SELECT id FROM s_core_acl_resources WHERE name = 'importexport') WHERE name = 'importexport';
        ";
        Shopware()->Db()->query($sql, array());
    }

    /**
     * deletes the acl resource
     */
    protected function deleteACLResource() {
        $sql = "DELETE FROM s_core_acl_roles WHERE resourceID = (SELECT id FROM s_core_acl_resources WHERE name = 'importexport');
                DELETE FROM s_core_acl_privileges WHERE resourceID = (SELECT id FROM s_core_acl_resources WHERE name = 'importexport');
                DELETE FROM s_core_acl_resources WHERE name = 'importexport';";
        Shopware()->Db()->query($sql, array());
=======
     * Translation for plugin configuration
     */
    public function createTranslations()
    {
        $translations = array(
            'en_GB' => array(
                'SwagImportExportImageMode' => array(
                    'label' => 'Image import mode'
                )
            ),
            
            'de_DE' => array(
                'SwagImportExportImageMode' => array(
                    'label' => 'Bildimport-Modus'
                )
            ),
        );

        if ($this->assertMinimumVersion('4.2.2')) {
            $this->addFormTranslations($translations);
        }
>>>>>>> 62e02bbe
    }
    
}<|MERGE_RESOLUTION|>--- conflicted
+++ resolved
@@ -448,28 +448,6 @@
     }
     
     /**
-<<<<<<< HEAD
-     * add the acl resource
-     */
-    protected function addACLResource() {
-        $sql = "
-            INSERT IGNORE INTO s_core_acl_resources (name) VALUES ('importexport');
-            INSERT IGNORE INTO s_core_acl_privileges (resourceID,name) VALUES ( (SELECT id FROM s_core_acl_resources WHERE name = 'importexport'), 'export');
-            INSERT IGNORE INTO s_core_acl_privileges (resourceID,name) VALUES ( (SELECT id FROM s_core_acl_resources WHERE name = 'importexport'), 'import');
-            UPDATE s_core_menu SET resourceID = (SELECT id FROM s_core_acl_resources WHERE name = 'importexport') WHERE name = 'importexport';
-        ";
-        Shopware()->Db()->query($sql, array());
-    }
-
-    /**
-     * deletes the acl resource
-     */
-    protected function deleteACLResource() {
-        $sql = "DELETE FROM s_core_acl_roles WHERE resourceID = (SELECT id FROM s_core_acl_resources WHERE name = 'importexport');
-                DELETE FROM s_core_acl_privileges WHERE resourceID = (SELECT id FROM s_core_acl_resources WHERE name = 'importexport');
-                DELETE FROM s_core_acl_resources WHERE name = 'importexport';";
-        Shopware()->Db()->query($sql, array());
-=======
      * Translation for plugin configuration
      */
     public function createTranslations()
@@ -491,7 +469,29 @@
         if ($this->assertMinimumVersion('4.2.2')) {
             $this->addFormTranslations($translations);
         }
->>>>>>> 62e02bbe
+    }
+
+    /**
+     * add the acl resource
+     */
+    protected function addACLResource() {
+        $sql = "
+            INSERT IGNORE INTO s_core_acl_resources (name) VALUES ('importexport');
+            INSERT IGNORE INTO s_core_acl_privileges (resourceID,name) VALUES ( (SELECT id FROM s_core_acl_resources WHERE name = 'importexport'), 'export');
+            INSERT IGNORE INTO s_core_acl_privileges (resourceID,name) VALUES ( (SELECT id FROM s_core_acl_resources WHERE name = 'importexport'), 'import');
+            UPDATE s_core_menu SET resourceID = (SELECT id FROM s_core_acl_resources WHERE name = 'importexport') WHERE name = 'importexport';
+        ";
+        Shopware()->Db()->query($sql, array());
+    }
+
+    /**
+     * deletes the acl resource
+     */
+    protected function deleteACLResource() {
+        $sql = "DELETE FROM s_core_acl_roles WHERE resourceID = (SELECT id FROM s_core_acl_resources WHERE name = 'importexport');
+                DELETE FROM s_core_acl_privileges WHERE resourceID = (SELECT id FROM s_core_acl_resources WHERE name = 'importexport');
+                DELETE FROM s_core_acl_resources WHERE name = 'importexport';";
+        Shopware()->Db()->query($sql, array());
     }
     
 }