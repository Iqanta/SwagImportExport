<?php
/**
 * (c) shopware AG <info@shopware.com>
 *
 * For the full copyright and license information, please view the LICENSE
 * file that was distributed with this source code.
 */

namespace Shopware\Commands\SwagImportExport;

use Shopware\Bundle\AttributeBundle\Repository\RepositoryInterface;
use Shopware\Commands\ShopwareCommand;
use Shopware\Components\Model\ModelManager;
use Shopware\Components\SwagImportExport\Utils\CommandHelper;
use Shopware\CustomModels\ImportExport\Profile;
use Shopware\CustomModels\ImportExport\Repository;
<<<<<<< HEAD
use Shopware\Models\Order\Order;
use Shopware\Models\Order\Repository as OrderRepository;
=======
use Shopware\Models\CustomerStream\CustomerStream;
>>>>>>> 699875e2
use Symfony\Component\Console\Input\InputArgument;
use Symfony\Component\Console\Input\InputInterface;
use Symfony\Component\Console\Input\InputOption;
use Symfony\Component\Console\Output\OutputInterface;

class ExportCommand extends ShopwareCommand
{
    /**
     * @var string
     */
    protected $profile;

    /**
     * @var Profile
     */
    protected $profileEntity;

    /**
     * @var string
     */
    protected $exportVariants;

    /**
     * @var int
     */
    protected $limit;

    /**
     * @var int
     */
    protected $offset;

    /**
     * @var string
     */
    protected $format;

    /**
     * @var string
     */
    protected $filePath;

    /**
     * @var string
     */
    protected $dateFrom;

    /**
     * @var string
     */
    protected $dateTo;

    /**
     * @var string
     */
    protected $category;

    /**
     * @var int
     */
    protected $sessionId;

    /**
     * @var int
     */
    protected $customerStream;

    /** @var int */
    protected $orderNumber;

    /** @var Order */
    protected $order;

    /**
     * @var int
     */
    private $productStream;

    /**
     * {@inheritdoc}
     */
    protected function configure()
    {
        $this->setName('sw:importexport:export')
            ->setDescription('Export data to files.')
            ->addArgument('filepath', InputArgument::REQUIRED, 'Path to file to read from.')
<<<<<<< HEAD
            ->addOption('profile', 'p', InputOption::VALUE_REQUIRED, 'Which profile will be used?');
        if (SwagVersionHelper::hasMinimumVersion('5.3.0')) {
            $this->addOption('customerstream', 'u', InputOption::VALUE_OPTIONAL, 'Which customer stream id?');
        }
        $this->addOption('format', 'f', InputOption::VALUE_OPTIONAL, 'What is the format of the exported file - XML or CSV?')
=======
            ->addOption('profile', 'p', InputOption::VALUE_REQUIRED, 'Which profile will be used?')
            ->addOption('customerstream', 'u', InputOption::VALUE_OPTIONAL, 'Which customer stream id?')
            ->addOption('format', 'f', InputOption::VALUE_OPTIONAL, 'What is the format of the exported file - XML or CSV?')
>>>>>>> 699875e2
            ->addOption('exportVariants', 'x', InputOption::VALUE_NONE, 'Should the variants be exported?')
            ->addOption('orderNumber', 'on', InputOption::VALUE_OPTIONAL, 'Filter order export by order number')
            ->addOption('offset', 'o', InputOption::VALUE_OPTIONAL, 'What is the offset?')
            ->addOption('limit', 'l', InputOption::VALUE_OPTIONAL, 'What is the limit?')
            ->addOption('dateFrom', 'from', InputOption::VALUE_OPTIONAL, 'Date from')
            ->addOption('dateTo', 'to', InputOption::VALUE_OPTIONAL, 'Date to')
            ->addOption('category', 'c', InputOption::VALUE_OPTIONAL, 'Provide a category ID')
            ->addOption('productStream', null, InputOption::VALUE_OPTIONAL, 'Provide a Product-Stream ID')
            ->setHelp('The <info>%command.name%</info> exports data to a file.');
    }

    /**
     * {@inheritdoc}
     */
    protected function execute(InputInterface $input, OutputInterface $output)
    {
        // Validation of user input
        $this->prepareExportInputValidation($input);

        $this->registerErrorHandler($output);

        $helper = new CommandHelper(
            [
                'profileEntity' => $this->profileEntity,
                'filePath' => Shopware()->DocPath() . $this->filePath,
                'customerStream' => $this->customerStream,
                'format' => $this->format,
                'exportVariants' => $this->exportVariants,
                'order' => $this->order,
                'limit' => $this->limit,
                'offset' => $this->offset,
                'dateFrom' => $this->dateFrom,
                'dateTo' => $this->dateTo,
                'filter' => [],
                'username' => 'Commandline',
                'category' => $this->category ? [$this->category] : null,
                'productStream' => $this->productStream ? [$this->productStream] : null,
            ]
        );

        $output->writeln('<info>' . sprintf('Using profile: %s.', $this->profile) . '</info>');
        if ($this->customerStream) {
            $output->writeln('<info>' . sprintf('Using customer stream: %d.', $this->customerStream) . '</info>');
        }
        if ($this->orderNumber) {
            $output->writeln('<info>' . sprintf('Using order number: %d.', $this->orderNumber) . '</info>');
        }
        $output->writeln('<info>' . sprintf('Using format: %s.', $this->format) . '</info>');
        $output->writeln('<info>' . sprintf('Using file: %s.', $this->filePath) . '</info>');
        if ($this->category) {
            $output->writeln('<info>' . sprintf('Using category as filter: %s.', $this->category) . '</info>');
        } elseif ($this->productStream) {
            $output->writeln('<info>' . sprintf('Using Product-Stream as filter: %s.', $this->productStream) . '</info>');
        }

        if ($this->dateFrom) {
            $output->writeln('<info>' . sprintf('from: %s.', $this->dateFrom->format('d.m.Y H:i:s')) . '</info>');
        }

        if ($this->dateTo) {
            $output->writeln('<info>' . sprintf('to: %s.', $this->dateTo->format('d.m.Y H:i:s')) . '</info>');
        }

        $preparationData = $helper->prepareExport();
        $count = $preparationData['count'];
        $output->writeln('<info>' . sprintf('Total count: %d.', $count) . '</info>');

        $position = 0;

        while ($position < $count) {
            $data = $helper->exportAction();
            $position = $data['position'];
            $output->writeln('<info>' . sprintf('Processed: %d.', $position) . '</info>');
        }
    }

    /**
     * @param InputInterface $input
     *
     * @throws \RuntimeException
     */
    protected function prepareExportInputValidation(InputInterface $input)
    {
        $this->profile = $input->getOption('profile');
        $this->customerStream = $input->getOption('customerstream');
        $this->format = $input->getOption('format');
        $this->exportVariants = $input->getOption('exportVariants');
        $this->offset = (int) $input->getOption('offset');
        $this->limit = (int) $input->getOption('limit');
        $this->filePath = $input->getArgument('filepath');
        $this->category = $input->getOption('category');
<<<<<<< HEAD
        $this->orderNumber = $input->getOption('orderNumber');
=======
        $this->productStream = $input->getOption('productStream');
        $this->dateFrom = $input->getOption('dateFrom');
        $this->dateTo = $input->getOption('dateTo');

        if (!empty($this->dateFrom)) {
            try {
                $this->dateFrom = new \DateTime($this->dateFrom);
            } catch (\Exception $e) {
                throw new \RuntimeException(sprintf('Invalid format! %s', $e->getMessage()));
            }
        }

        if (!empty($this->dateTo)) {
            try {
                $this->dateTo = new \DateTime($this->dateTo);
                $this->dateTo->setTime(23, 59, 59);
            } catch (\Exception $e) {
                throw new \RuntimeException(sprintf('Invalid format! %s', $e->getMessage()));
            }
        }

        if (!empty($this->dateFrom) && !empty($this->dateTo)) {
            if ($this->dateFrom > $this->dateTo) {
                throw new \RuntimeException(sprintf('from date must be greater than to date'));
            }
        }
>>>>>>> 699875e2

        if (!$this->filePath) {
            throw new \RuntimeException('File path is required.');
        }

        $parts = explode('.', $this->filePath);

        /** @var ModelManager $em */
        $em = $this->container->get('models');

        /** @var Repository $profileRepository */
        $profileRepository = $em->getRepository(Profile::class);

        /** @var OrderRepository $orderRepository */
        $orderRepository = $em->getRepository('Shopware\Models\Order\Order');

        // if no profile is specified try to find it from the filename
        if ($this->profile === null) {
            foreach ($parts as $part) {
                $part = strtolower($part);
                $this->profileEntity = $profileRepository->findOneBy(['name' => $part]);
                if ($this->profileEntity !== null) {
                    $this->profile = $part;
                    break;
                }
            }
        } else {
            /* @var Profile profileEntity */
            $this->profileEntity = $profileRepository->findOneBy(['name' => $this->profile]);
            $this->validateProfiles($input);
        }

        if (!empty($this->customerStream)) {
            $customerStream = $em->find(CustomerStream::class, $this->customerStream);
            $this->validateCustomerStream($customerStream);
        }

        if (!empty($this->orderNumber)) {
            $this->order = $orderRepository->findOneBy(['number' => $this->orderNumber]);
            $this->validateOrder();
        }

        // if no format is specified try to find it from the filename
        if (empty($this->format)) {
            $this->format = pathinfo($this->filePath, PATHINFO_EXTENSION);
        }

        // format should be case insensitive
        $this->format = strtolower($this->format);

        // validate type
        if (!in_array($this->format, ['csv', 'xml'])) {
            throw new \RuntimeException(sprintf('Invalid format: \'%s\'! Valid formats are: CSV and XML.', $this->format));
        }
    }

    /**
     * @param InputInterface $input
     *
     * @throws \RuntimeException
     * @throws \InvalidArgumentException
     */
    protected function validateProfiles(InputInterface $input)
    {
        if (!$this->profileEntity) {
            throw new \RuntimeException(sprintf('Invalid profile: \'%s\'!', $this->profile));
        }

        if ($this->profileEntity->getType() !== 'articles' && $input->getOption('exportVariants')) {
            throw new \InvalidArgumentException('You can only export variants when exporting the articles profile type.');
        }

        if ($this->profileEntity->getType() === 'articlesImages') {
            throw new \InvalidArgumentException('articlesImages profile type is not supported at the moment.');
        }
    }

    /**
     * @param $customerStream
     *
     * @throws \RuntimeException
     */
    protected function validateCustomerStream($customerStream)
    {
        if (!$customerStream) {
            throw new \RuntimeException(sprintf('Invalid stream: \'%s\'! There is no customer stream with this id.', $this->customerStream));
        }

        if (!in_array($this->profileEntity->getType(), ['customers', 'addresses'], true)) {
            throw new \RuntimeException(sprintf('Customer stream export can not be used with profile: \'%s\'!', $this->profile));
        }
    }

    protected function validateOrder()
    {
        if (!$this->order instanceof Order) {
            throw new \Exception(sprintf("Invalid order number: %s! There is no order with this number.", $this->orderNumber));
        }
    }
}<|MERGE_RESOLUTION|>--- conflicted
+++ resolved
@@ -14,12 +14,9 @@
 use Shopware\Components\SwagImportExport\Utils\CommandHelper;
 use Shopware\CustomModels\ImportExport\Profile;
 use Shopware\CustomModels\ImportExport\Repository;
-<<<<<<< HEAD
 use Shopware\Models\Order\Order;
 use Shopware\Models\Order\Repository as OrderRepository;
-=======
 use Shopware\Models\CustomerStream\CustomerStream;
->>>>>>> 699875e2
 use Symfony\Component\Console\Input\InputArgument;
 use Symfony\Component\Console\Input\InputInterface;
 use Symfony\Component\Console\Input\InputOption;
@@ -106,17 +103,9 @@
         $this->setName('sw:importexport:export')
             ->setDescription('Export data to files.')
             ->addArgument('filepath', InputArgument::REQUIRED, 'Path to file to read from.')
-<<<<<<< HEAD
-            ->addOption('profile', 'p', InputOption::VALUE_REQUIRED, 'Which profile will be used?');
-        if (SwagVersionHelper::hasMinimumVersion('5.3.0')) {
-            $this->addOption('customerstream', 'u', InputOption::VALUE_OPTIONAL, 'Which customer stream id?');
-        }
-        $this->addOption('format', 'f', InputOption::VALUE_OPTIONAL, 'What is the format of the exported file - XML or CSV?')
-=======
             ->addOption('profile', 'p', InputOption::VALUE_REQUIRED, 'Which profile will be used?')
             ->addOption('customerstream', 'u', InputOption::VALUE_OPTIONAL, 'Which customer stream id?')
             ->addOption('format', 'f', InputOption::VALUE_OPTIONAL, 'What is the format of the exported file - XML or CSV?')
->>>>>>> 699875e2
             ->addOption('exportVariants', 'x', InputOption::VALUE_NONE, 'Should the variants be exported?')
             ->addOption('orderNumber', 'on', InputOption::VALUE_OPTIONAL, 'Filter order export by order number')
             ->addOption('offset', 'o', InputOption::VALUE_OPTIONAL, 'What is the offset?')
@@ -208,9 +197,7 @@
         $this->limit = (int) $input->getOption('limit');
         $this->filePath = $input->getArgument('filepath');
         $this->category = $input->getOption('category');
-<<<<<<< HEAD
         $this->orderNumber = $input->getOption('orderNumber');
-=======
         $this->productStream = $input->getOption('productStream');
         $this->dateFrom = $input->getOption('dateFrom');
         $this->dateTo = $input->getOption('dateTo');
@@ -237,7 +224,6 @@
                 throw new \RuntimeException(sprintf('from date must be greater than to date'));
             }
         }
->>>>>>> 699875e2
 
         if (!$this->filePath) {
             throw new \RuntimeException('File path is required.');
